--- conflicted
+++ resolved
@@ -12,11 +12,7 @@
     'website': "https://crnd.pro",
 
     'category': 'Generic Team',
-<<<<<<< HEAD
-    'version': '12.0.1.4.1',
-=======
-    'version': '11.0.1.5.0',
->>>>>>> b630c375
+    'version': '12.0.1.5.0',
 
     "depends": [
         'base',

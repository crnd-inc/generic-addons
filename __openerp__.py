# -*- coding: utf-8 -*-
{
    'name': "Generic Resource",

    'summary': """
    """,

    'author': "Management and Accounting Online",
    'website': "https://maao.com.ua",

<<<<<<< HEAD
    'category': 'Generic Request',
    'version': '10.0.0.0.1',
=======
    'category': 'Generic Resource',
    'version': '9.0.0.0.1',
>>>>>>> 037179a6

    # any module necessary for this one to work correctly
    'depends': [
        'generic_m2o'
    ],

    # always loaded
    'data': [
        'security/ir.model.access.csv',
        'views/generic_resource_views.xml'
    ],
    'demo': [
    ],
    'installable': True,
    'application': False,
    'license': 'Other proprietary',
}<|MERGE_RESOLUTION|>--- conflicted
+++ resolved
@@ -8,13 +8,8 @@
     'author': "Management and Accounting Online",
     'website': "https://maao.com.ua",
 
-<<<<<<< HEAD
-    'category': 'Generic Request',
+    'category': 'Generic Resource',
     'version': '10.0.0.0.1',
-=======
-    'category': 'Generic Resource',
-    'version': '9.0.0.0.1',
->>>>>>> 037179a6
 
     # any module necessary for this one to work correctly
     'depends': [

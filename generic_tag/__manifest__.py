--- conflicted
+++ resolved
@@ -9,11 +9,7 @@
     'website': "https://crnd.pro",
 
     'category': 'Generic Tags',
-<<<<<<< HEAD
-    'version': '14.0.2.6.1',
-=======
-    'version': '13.0.2.6.1',
->>>>>>> 542e7ceb
+    'version': '14.0.2.6.2',
 
     "depends": [
         "base",

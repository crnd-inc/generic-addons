--- conflicted
+++ resolved
@@ -1,10 +1,6 @@
 {
     "name": "Generic Condition",
-<<<<<<< HEAD
-    "version": "14.0.1.17.0",
-=======
-    "version": "13.0.1.19.0",
->>>>>>> df3b9df3
+    "version": "14.0.1.19.0",
     "author": "Center of Research and Development",
     "website": "https://crnd.pro",
     "license": "LGPL-3",

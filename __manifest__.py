--- conflicted
+++ resolved
@@ -8,11 +8,7 @@
     'author': "Center of Research and Development",
     'website': "https://crnd.pro",
     'category': 'Generic Service',
-<<<<<<< HEAD
-    'version': '12.0.1.6.0',
-=======
-    'version': '11.0.1.6.1',
->>>>>>> 532bd6d5
+    'version': '12.0.1.6.1',
 
     # any module necessary for this one to work correctly
     'depends': [

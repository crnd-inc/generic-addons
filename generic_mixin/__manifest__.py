{
    'name': "Generic Mixin",

    'summary': """
    Technical module with generic mixins, that may help to build other modules
    """,

    'author': "Center of Research and Development",
    'website': "https://crnd.pro",

    'category': 'Technical Settings',
<<<<<<< HEAD
    'version': '13.0.1.33.1',
=======
    'version': '12.0.1.34.0',
>>>>>>> 7fecf7df

    # any module necessary for this one to work correctly
    'depends': [
        'base',
        'http_routing',
    ],
    'data': [
        'views/assets.xml',
    ],
    'images': ['static/description/banner.png'],
    'installable': True,
    'application': False,
    'license': 'LGPL-3',
}<|MERGE_RESOLUTION|>--- conflicted
+++ resolved
@@ -9,11 +9,7 @@
     'website': "https://crnd.pro",
 
     'category': 'Technical Settings',
-<<<<<<< HEAD
-    'version': '13.0.1.33.1',
-=======
-    'version': '12.0.1.34.0',
->>>>>>> 7fecf7df
+    'version': '13.0.1.34.0',
 
     # any module necessary for this one to work correctly
     'depends': [

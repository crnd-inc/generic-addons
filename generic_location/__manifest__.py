{
    'name': "Generic Location",

    'summary': """
        Allows you to make an abstract description of the
        objects location relative to the general location
        (for example: house3 -> office5 -> room2 -> table5)""",

    'author': "Center of Research and Development",
    'website': "https://crnd.pro",

    'category': 'Generic Location',
<<<<<<< HEAD
    'version': '13.0.2.0.0',
=======
    'version': '12.0.2.1.0',
>>>>>>> 8d3c6b84

    # any module necessary for this one to work correctly
    'depends': [
        'base_field_m2m_view',
        'generic_mixin',
        'mail',
        'crnd_web_m2o_info_widget',
    ],

    # always loaded
    'data': [
        'security/security.xml',
        'security/ir.model.access.csv',
        'views/generic_location.xml',
        'views/generic_location_type.xml',
        'views/res_config_settings.xml',
        'views/res_partner.xml',
    ],
    # only loaded in demonstration mode
    'demo': [
        'demo/demo_location.xml'
    ],
    'images': ['static/description/banner.png'],
    'installable': True,
    'application': False,
    "license": "LGPL-3",
}<|MERGE_RESOLUTION|>--- conflicted
+++ resolved
@@ -10,11 +10,7 @@
     'website': "https://crnd.pro",
 
     'category': 'Generic Location',
-<<<<<<< HEAD
-    'version': '13.0.2.0.0',
-=======
-    'version': '12.0.2.1.0',
->>>>>>> 8d3c6b84
+    'version': '13.0.2.1.0',
 
     # any module necessary for this one to work correctly
     'depends': [

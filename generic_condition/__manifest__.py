{
    "name": "Generic Condition",
<<<<<<< HEAD
    "version": "17.0.1.21.2",
=======
    "version": "16.0.1.22.0",
>>>>>>> a7e854af
    "author": "Center of Research and Development",
    "website": "https://crnd.pro",
    "license": "LGPL-3",
    "summary": """
        Create generic conditions on which you
        can program some logic in Odoo objects""",
    'category': 'Technical Settings',
    'depends': [
        'web',
        'mail',
        'generic_m2o',
        'generic_rule',
        'generic_mixin',
    ],
    'demo': [
        'demo/demo_data.xml',
    ],
    'data': [
        'data/generic_condition.xml',
        'security/security.xml',
        'security/ir.model.access.csv',

        'views/generic_condition_view.xml',
        'wizard/test_condition_view.xml',
    ],
    'assets': {
        'web.assets_backend': [
            '/generic_condition/static/src/css/style.css',

            '/generic_condition/static/src/js/fake_selection.js',
        ],
    },
    'images': ['static/description/banner.png'],
    'installable': True,
    'auto_install': False,
}<|MERGE_RESOLUTION|>--- conflicted
+++ resolved
@@ -1,10 +1,6 @@
 {
     "name": "Generic Condition",
-<<<<<<< HEAD
-    "version": "17.0.1.21.2",
-=======
-    "version": "16.0.1.22.0",
->>>>>>> a7e854af
+    "version": "17.0.1.22.0",
     "author": "Center of Research and Development",
     "website": "https://crnd.pro",
     "license": "LGPL-3",

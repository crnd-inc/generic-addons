--- conflicted
+++ resolved
@@ -1,10 +1,6 @@
 {
     "name": "Generic Tag - Test",
-<<<<<<< HEAD
-    "version": "17.0.1.7.1",
-=======
-    "version": "16.0.1.8.0",
->>>>>>> a7e854af
+    "version": "17.0.1.8.0",
     "author": "Center of Research and Development",
     "website": "https://crnd.pro",
     "license": "LGPL-3",

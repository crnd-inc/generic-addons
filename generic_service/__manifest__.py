--- conflicted
+++ resolved
@@ -8,11 +8,7 @@
     'author': "Center of Research and Development",
     'website': "https://crnd.pro",
     'category': 'Generic Service',
-<<<<<<< HEAD
-    'version': '14.0.1.16.0',
-=======
-    'version': '13.0.1.17.0',
->>>>>>> d3d9f235
+    'version': '14.0.1.17.0',
 
     # any module necessary for this one to work correctly
     'depends': [

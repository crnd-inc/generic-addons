--- conflicted
+++ resolved
@@ -12,11 +12,7 @@
     'website': "https://crnd.pro",
 
     'category': 'Generic Team',
-<<<<<<< HEAD
-    'version': '17.0.1.21.1',
-=======
-    'version': '16.0.1.21.2',
->>>>>>> 7bca2b84
+    'version': '17.0.1.21.2',
 
     "depends": [
         'base',

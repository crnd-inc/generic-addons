{
    'name': "Generic Service",

    'summary': """
        The module allows you to create various services,
        which can then be used in other Odoo applications
        and modules.
    """,

    'author': "Center of Research and Development",
    'website': "https://crnd.pro",
    'category': 'Generic Service',
<<<<<<< HEAD
    'version': '12.0.1.2.4',
=======
    'version': '11.0.1.2.5',
>>>>>>> f7053d3d

    # any module necessary for this one to work correctly
    'depends': [
        'mail',
    ],

    # always loaded
    'data': [
        'security/security.xml',
        'security/ir.model.access.csv',
        'views/generic_service_views.xml',
        'data/generic_service_default.xml'
    ],
    'demo': [
        'demo/generic_service_demo.xml',
    ],
    'images': ['static/description/banner.png'],
    'installable': True,
    'application': False,
    'license': 'OPL-1',
}<|MERGE_RESOLUTION|>--- conflicted
+++ resolved
@@ -10,11 +10,7 @@
     'author': "Center of Research and Development",
     'website': "https://crnd.pro",
     'category': 'Generic Service',
-<<<<<<< HEAD
-    'version': '12.0.1.2.4',
-=======
-    'version': '11.0.1.2.5',
->>>>>>> f7053d3d
+    'version': '12.0.1.2.5',
 
     # any module necessary for this one to work correctly
     'depends': [

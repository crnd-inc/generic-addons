--- conflicted
+++ resolved
@@ -1,10 +1,6 @@
 {
     "name": "Generic M2O Widget",
-<<<<<<< HEAD
-    "version": "15.0.1.7.0",
-=======
-    "version": "14.0.1.8.0",
->>>>>>> 8ed19f45
+    "version": "15.0.1.8.0",
     "author": "Center of Research and Development",
     "website": "https://crnd.pro",
     "license": "LGPL-3",

--- conflicted
+++ resolved
@@ -9,11 +9,7 @@
     'website': "https://crnd.pro",
 
     'category': 'Technical Settings',
-<<<<<<< HEAD
-    'version': '12.0.1.0.5',
-=======
-    'version': '11.0.1.0.7',
->>>>>>> f3c9a9ec
+    'version': '12.0.1.0.7',
 
     # any module necessary for this one to work correctly
     'depends': [

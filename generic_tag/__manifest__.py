--- conflicted
+++ resolved
@@ -9,11 +9,7 @@
     'website': "https://crnd.pro",
 
     'category': 'Generic Tags',
-<<<<<<< HEAD
-    'version': '12.0.2.0.1',
-=======
-    'version': '11.0.2.0.1',
->>>>>>> b1466306
+    'version': '12.0.2.0.2',
 
     "depends": [
         "base",

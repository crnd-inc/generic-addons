{
    'name': "Generic Mixin",

    'summary': """
    Technical module with generic mixins, that may help to build other modules
    """,

    'author': "Center of Research and Development",
    'website': "https://crnd.pro",

    'category': 'Technical Settings',
<<<<<<< HEAD
    'version': '14.0.1.23.0',
=======
    'version': '13.0.1.24.0',
>>>>>>> 5db5df6e

    # any module necessary for this one to work correctly
    'depends': [
        'base',
        'http_routing',
    ],
    'data': [
        'views/assets.xml',
    ],
    'images': ['static/description/banner.png'],
    'installable': True,
    'application': False,
    'license': 'LGPL-3',
}<|MERGE_RESOLUTION|>--- conflicted
+++ resolved
@@ -9,11 +9,7 @@
     'website': "https://crnd.pro",
 
     'category': 'Technical Settings',
-<<<<<<< HEAD
-    'version': '14.0.1.23.0',
-=======
-    'version': '13.0.1.24.0',
->>>>>>> 5db5df6e
+    'version': '14.0.1.24.0',
 
     # any module necessary for this one to work correctly
     'depends': [

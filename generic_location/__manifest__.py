{
    'name': "Generic Location",

    'summary': """
        Allows you to make an abstract description of the
        objects location relative to the general location
        (for example: house3 -> office5 -> room2 -> table5)""",

    'author': "Center of Research and Development",
    'website': "https://crnd.pro",

    'category': 'Generic Location',
<<<<<<< HEAD
    'version': '16.0.2.2.0',
=======
    'version': '15.0.2.3.0',
>>>>>>> da620f63

    # any module necessary for this one to work correctly
    'depends': [
        'base_field_m2m_view',
        'generic_mixin',
        'generic_tag',
        'mail',
    ],

    # always loaded
    'data': [
        'data/generic_tag_model.xml',
        'security/security.xml',
        'security/ir.model.access.csv',
        'views/generic_location.xml',
        'views/generic_location_type.xml',
        'views/generic_location_tag_menu.xml',
        'views/res_config_settings.xml',
        'views/res_partner.xml',
    ],
    # only loaded in demonstration mode
    'demo': [
        'demo/demo_location.xml',
        'demo/demo_location_tag.xml',
    ],
    'images': ['static/description/banner.png'],
    'installable': True,
    'application': False,
    "license": "LGPL-3",
}<|MERGE_RESOLUTION|>--- conflicted
+++ resolved
@@ -10,11 +10,7 @@
     'website': "https://crnd.pro",
 
     'category': 'Generic Location',
-<<<<<<< HEAD
-    'version': '16.0.2.2.0',
-=======
-    'version': '15.0.2.3.0',
->>>>>>> da620f63
+    'version': '16.0.2.3.0',
 
     # any module necessary for this one to work correctly
     'depends': [

--- conflicted
+++ resolved
@@ -9,11 +9,7 @@
     'website': "https://crnd.pro",
 
     'category': 'Technical Settings',
-<<<<<<< HEAD
-    'version': '15.0.1.63.0',
-=======
-    'version': '14.0.1.64.0',
->>>>>>> b4d56d0e
+    'version': '15.0.1.64.0',
 
     # any module necessary for this one to work correctly
     'depends': [

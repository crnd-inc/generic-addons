--- conflicted
+++ resolved
@@ -130,131 +130,4 @@
             'type': 'ir.actions.act_window',
             'context': self.env.context,
             'domain': [('tag_ids.id', '=', self.id)],
-<<<<<<< HEAD
-        }
-
-
-class GenericTagMixin(models.AbstractModel):
-    """ Mixin to be used to add tag support to any model
-        by inheriting from it like:
-            _inherit=["generic.tag.mixin"]
-    """
-    _name = "generic.tag.mixin"
-    _description = "Generic Tag Mixin"
-
-    @api.constrains('tag_ids')
-    def _check_tags_xor(self):
-        for record in self:
-            categ_counter = collections.defaultdict(
-                self.env['generic.tag'].browse)
-            for tag in record.tag_ids:
-                if tag.category_id.check_xor:
-                    categ_counter[tag.category_id] |= tag
-
-            bad_tags = []
-            for category, tags in categ_counter.items():
-                if len(tags) > 1:
-                    bad_tags.append(
-                        (category, tags)
-                    )
-            if bad_tags:
-                msg_detail = ', '.join(
-                    ('[%s - %s]' % (cat.name, ', '.join(tags.mapped('name')))
-                     for cat, tags in bad_tags)
-                )
-                raise exceptions.ValidationError(
-                    _("Following (category - tags) pairs, "
-                      "break category XOR restriction:\n%s"
-                      "") % msg_detail)
-
-    def _search_no_tag_id(self, operator, value):
-        with_tags = self.search([('tag_ids', operator, value)])
-        return [('id', 'not in', with_tags.mapped('id'))]
-
-    def _search_tag_id(self, operator, value):
-        return [('tag_ids', operator, value)]
-
-    def _compute_search_tag(self):
-        for rec in self:
-            rec.search_tag_id = False
-            rec.search_no_tag_id = False
-
-    tag_ids = fields.Many2many(
-        'generic.tag', string="Tags",
-        domain=lambda self: [('model_id.model', '=', self._name)])
-
-    # Search capabilities
-    search_tag_id = fields.Many2one(
-        'generic.tag', string='Tag', compute='_compute_search_tag',
-        search='_search_tag_id', store=False, readonly=True,
-        domain=lambda self: [('model_id.model', '=', self._name)],
-        help="Find all records that contain this tag")
-    search_no_tag_id = fields.Many2one(
-        'generic.tag', string='No tag', compute='_compute_search_tag',
-        search='_search_no_tag_id', store=False, readonly=True,
-        domain=lambda self: [('model_id.model', '=', self._name)],
-        help="Find all records that have no this tag")
-
-    def add_tag(self, code=None, name=None, create=False):
-        """ Adds tag new tag to object.
-
-            @param code: tag.code field to search for
-            @param name: tag.name field to search for
-            @param create: if True then create tag if not found
-        """
-        tags = self.env['generic.tag'].get_tags(
-            self._name, code=code, name=name)
-
-        if not tags and create:
-            model = self.env['generic.tag.model'].search(
-                [('model', '=', self._name)])[0]
-            tags = self.env['generic.tag'].create({
-                'name': name,
-                'code': code,
-                'model_id': model.id,
-            })
-
-        if tags:
-            self.write({'tag_ids': [(4, t.id) for t in tags]})
-
-    def remove_tag(self, code=None, name=None):
-        """ Removes tags specified by code/name
-
-            @param code: tag.code field to search for
-            @param name: tag.name field to search for
-        """
-        tags = self.env['generic.tag'].get_tags(
-            self._name, code=code, name=name)
-
-        if tags:
-            self.write({'tag_ids': [(3, t.id) for t in tags]})
-
-    def check_tag(self, code=None, name=None):
-        """ Check if self have tag with specified code / name
-        """
-        ensure_code_or_name(code, name)
-        tag_domain = [('id', 'in', self.ids)]
-        if code is not None:
-            tag_domain.append(('tag_ids.code', '=', code))
-        if name is not None:
-            tag_domain.append(('tag_ids.name', '=', name))
-
-        count = self.search_count(tag_domain)
-        return bool(count == len(self))
-
-    def check_tag_category(self, code=None, name=None):
-        """ Checks if self have tag with specified
-            category code and/or category name
-        """
-        ensure_code_or_name(code, name)
-        categ_domain = [('id', 'in', self.ids)]
-        if code is not None:
-            categ_domain.append(('tag_ids.category_id.code', '=', code))
-        if name is not None:
-            categ_domain.append(('tag_ids.category_id.name', '=', name))
-
-        count = self.search_count(categ_domain)
-        return bool(count == len(self))
-=======
-        }
->>>>>>> 727b3450
+        }
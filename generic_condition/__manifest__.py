{
    "name": "Generic Condition",
<<<<<<< HEAD
    "version": "14.0.1.16.0",
=======
    "version": "13.0.1.17.0",
>>>>>>> a5951d5c
    "author": "Center of Research and Development",
    "website": "https://crnd.pro",
    "license": "LGPL-3",
    "summary": """
        Create generic conditions on which you
        can program some logic in Odoo objects""",
    'category': 'Technical Settings',
    'depends': [
        'web',
        'mail',
        'generic_m2o',
        'generic_rule',
        'generic_mixin',
    ],
    'demo': [
        'demo/demo_data.xml',
    ],
    'data': [
        'data/generic_condition.xml',
        'security/security.xml',
        'security/ir.model.access.csv',

        'views/generic_condition_view.xml',
        'views/assets.xml',
        'wizard/test_condition_view.xml',
    ],
    'images': ['static/description/banner.png'],
    'installable': True,
    'auto_install': False,
}<|MERGE_RESOLUTION|>--- conflicted
+++ resolved
@@ -1,10 +1,6 @@
 {
     "name": "Generic Condition",
-<<<<<<< HEAD
-    "version": "14.0.1.16.0",
-=======
-    "version": "13.0.1.17.0",
->>>>>>> a5951d5c
+    "version": "14.0.1.17.0",
     "author": "Center of Research and Development",
     "website": "https://crnd.pro",
     "license": "LGPL-3",

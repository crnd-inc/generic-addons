--- conflicted
+++ resolved
@@ -10,11 +10,7 @@
     'website': "https://crnd.pro",
 
     'category': 'Generic Location',
-<<<<<<< HEAD
-    'version': '14.0.2.5.0',
-=======
-    'version': '13.0.2.6.0',
->>>>>>> d9ab41b5
+    'version': '14.0.2.6.0',
 
     # any module necessary for this one to work correctly
     'depends': [

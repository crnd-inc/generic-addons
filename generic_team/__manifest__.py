--- conflicted
+++ resolved
@@ -12,11 +12,7 @@
     'website': "https://crnd.pro",
 
     'category': 'Generic Team',
-<<<<<<< HEAD
-    'version': '15.0.1.17.0',
-=======
-    'version': '14.0.1.18.0',
->>>>>>> 4b8c30f7
+    'version': '15.0.1.18.0',
 
     "depends": [
         'base',

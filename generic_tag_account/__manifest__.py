{
    'name': "Generic Tag (Account)",

    'summary': """
        Generic tag integration with account addon
    """,

    'author': "Center of Research and Development",
    'website': "https://crnd.pro",

    'category': 'Generic Tags',
<<<<<<< HEAD
    'version': '12.0.1.0.7',
=======
    'version': '11.0.1.0.8',
>>>>>>> 1274c6e2

    "depends": [
        "generic_tag",
        "account",
    ],

    "data": [
        'data/generic_tag_model.xml',
        'views/account_invoice_view.xml',
        'views/tag_view.xml',
    ],
    'images': ['static/description/banner.png'],
    "installable": True,
    "auto_install": True,
    'license': 'LGPL-3',
}<|MERGE_RESOLUTION|>--- conflicted
+++ resolved
@@ -9,11 +9,7 @@
     'website': "https://crnd.pro",
 
     'category': 'Generic Tags',
-<<<<<<< HEAD
-    'version': '12.0.1.0.7',
-=======
-    'version': '11.0.1.0.8',
->>>>>>> 1274c6e2
+    'version': '12.0.1.0.8',
 
     "depends": [
         "generic_tag",

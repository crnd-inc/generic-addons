--- conflicted
+++ resolved
@@ -252,14 +252,8 @@
 
             # We have to ensure that all changes writtent to avoid unique
             # constraint voilations (for implementation_id field)
-<<<<<<< HEAD
-            rec.sudo()[interface_field].flush_recordset(
+            records.sudo()[interface_field].flush_recordset(
                 fnames=[Interface._generic_mixin_implementation_id_field])
-=======
-            records.sudo()[interface_field].flush(
-                fnames=[Interface._generic_mixin_implementation_id_field],
-                records=records.sudo()[interface_field])
->>>>>>> d80e12d9
 
         return records
 

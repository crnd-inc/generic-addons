--- conflicted
+++ resolved
@@ -12,11 +12,7 @@
     'website': "https://crnd.pro",
 
     'category': 'Generic Team',
-<<<<<<< HEAD
-    'version': '13.0.1.18.0',
-=======
-    'version': '12.0.1.20.0',
->>>>>>> b32f64c6
+    'version': '13.0.1.20.0',
 
     "depends": [
         'base',

--- conflicted
+++ resolved
@@ -10,11 +10,7 @@
     'website': "https://crnd.pro",
 
     'category': 'Generic Location',
-<<<<<<< HEAD
-    'version': '14.0.1.12.0',
-=======
-    'version': '13.0.1.13.0',
->>>>>>> 4752a936
+    'version': '14.0.1.13.0',
 
     # any module necessary for this one to work correctly
     'depends': [

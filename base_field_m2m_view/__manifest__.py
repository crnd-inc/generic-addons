{
    "name": "Base Field Many2many View",
<<<<<<< HEAD
    "version": "14.0.0.5.0",
=======
    "version": "13.0.0.6.0",
>>>>>>> fb2207aa
    "author": "Center of Research and Development",
    "website": "https://crnd.pro",
    "license": "LGPL-3",
    "summary": (
        "Adds Many2manyView field implementation for Odoo. "
        "Useful in cases when m2m relation computed via Postgresql View"),
    'category': 'Technical Settings',
    'depends': [
        "base",
    ],
    'demo': [
    ],
    'data': [
    ],
    'images': ['static/description/banner.png'],
    'installable': True,
    'auto_install': False,
}<|MERGE_RESOLUTION|>--- conflicted
+++ resolved
@@ -1,10 +1,6 @@
 {
     "name": "Base Field Many2many View",
-<<<<<<< HEAD
-    "version": "14.0.0.5.0",
-=======
-    "version": "13.0.0.6.0",
->>>>>>> fb2207aa
+    "version": "14.0.0.6.0",
     "author": "Center of Research and Development",
     "website": "https://crnd.pro",
     "license": "LGPL-3",

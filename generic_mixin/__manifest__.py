{
    'name': "Generic Mixin",

    'summary': """
    Technical module with generic mixins, that may help to build other modules
    """,

    'author': "Center of Research and Development",
    'website': "https://crnd.pro",

    'category': 'Technical Settings',
<<<<<<< HEAD
    'version': '12.0.1.4.0',
=======
    'version': '11.0.1.5.0',
>>>>>>> 6de55d32

    # any module necessary for this one to work correctly
    'depends': [
        'base',
        'http_routing',
    ],
    'images': ['static/description/banner.png'],
    'installable': True,
    'application': False,
    'license': 'LGPL-3',
}<|MERGE_RESOLUTION|>--- conflicted
+++ resolved
@@ -9,11 +9,7 @@
     'website': "https://crnd.pro",
 
     'category': 'Technical Settings',
-<<<<<<< HEAD
-    'version': '12.0.1.4.0',
-=======
-    'version': '11.0.1.5.0',
->>>>>>> 6de55d32
+    'version': '12.0.1.5.0',
 
     # any module necessary for this one to work correctly
     'depends': [

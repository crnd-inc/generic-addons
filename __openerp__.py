--- conflicted
+++ resolved
@@ -8,11 +8,7 @@
     'website': "https://crnd.pro",
 
     'category': 'Generic Service',
-<<<<<<< HEAD
-    'version': '11.0.0.0.1',
-=======
-    'version': '10.0.0.0.2',
->>>>>>> a45eeae1
+    'version': '11.0.0.0.2',
 
     # any module necessary for this one to work correctly
     'depends': [

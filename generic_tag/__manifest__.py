{
    'name': "Generic Tag",

    'summary': """
        Generic tag management.
    """,

    'author': "Center of Research and Development",
    'website': "https://crnd.pro",

    'category': 'Generic Tags',
<<<<<<< HEAD
    'version': '14.0.2.6.0',
=======
    'version': '13.0.2.6.0',
>>>>>>> d3d9f235

    "depends": [
        "base",
    ],

    "data": [
        'security/base_security.xml',
        'security/ir.model.access.csv',
        'views/generic_tag_view.xml',
        'views/generic_tag_category_view.xml',
        'views/generic_tag_model_view.xml',
        'wizard/wizard_manage_tags.xml',
    ],
    'images': ['static/description/banner.png'],
    "installable": True,
    "application": True,
    'license': 'LGPL-3',
}<|MERGE_RESOLUTION|>--- conflicted
+++ resolved
@@ -9,11 +9,7 @@
     'website': "https://crnd.pro",
 
     'category': 'Generic Tags',
-<<<<<<< HEAD
-    'version': '14.0.2.6.0',
-=======
-    'version': '13.0.2.6.0',
->>>>>>> d3d9f235
+    'version': '14.0.2.6.1',
 
     "depends": [
         "base",

--- conflicted
+++ resolved
@@ -1,10 +1,6 @@
 {
     "name": "Generic M2O Widget",
-<<<<<<< HEAD
-    "version": "12.0.1.0.5",
-=======
-    "version": "11.0.1.0.6",
->>>>>>> fabfc145
+    "version": "12.0.1.0.6",
     "author": "Center of Research & Development",
     "website": "https://crnd.pro",
     "license": "LGPL-3",

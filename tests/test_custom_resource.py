--- conflicted
+++ resolved
@@ -1,16 +1,9 @@
 from odoo import exceptions
-<<<<<<< HEAD
+
 from odoo.tests.common import TransactionCase, tagged
 
 
 @tagged('post_install')
-=======
-from odoo.tests.common import TransactionCase, post_install, at_install
-
-
-@post_install(True)
-@at_install(False)
->>>>>>> 97a04140
 class TestCustomResource(TransactionCase):
 
     def setUp(self):

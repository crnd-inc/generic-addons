from odoo import models


# Obsolete, kept for backward compatibility
# TODO: Remove in 16.0
class GenericLocationAddressMixin(models.AbstractModel):
    _name = 'generic.location.address.mixin'
<<<<<<< HEAD
    _inherit = 'generic.location.mixin'
    _description = 'Generic Location Address Mixin'

    country_id = fields.Many2one(related='location_id.country_id')
    state_id = fields.Many2one(related='location_id.state_id')
    city = fields.Char(related='location_id.city')
    zip = fields.Char(related='location_id.zip')
    street = fields.Char(related='location_id.street')
    street2 = fields.Char(related='location_id.street2')
=======
    _inherit = 'generic.location.mixin'
>>>>>>> 3f78bd6c
<|MERGE_RESOLUTION|>--- conflicted
+++ resolved
@@ -5,16 +5,5 @@
 # TODO: Remove in 16.0
 class GenericLocationAddressMixin(models.AbstractModel):
     _name = 'generic.location.address.mixin'
-<<<<<<< HEAD
     _inherit = 'generic.location.mixin'
-    _description = 'Generic Location Address Mixin'
-
-    country_id = fields.Many2one(related='location_id.country_id')
-    state_id = fields.Many2one(related='location_id.state_id')
-    city = fields.Char(related='location_id.city')
-    zip = fields.Char(related='location_id.zip')
-    street = fields.Char(related='location_id.street')
-    street2 = fields.Char(related='location_id.street2')
-=======
-    _inherit = 'generic.location.mixin'
->>>>>>> 3f78bd6c
+    _description = 'Generic Location Address Mixin'
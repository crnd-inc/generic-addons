{
    'name': "Generic Location (UUID)",

    'summary': "Generic Location (Add UUID to generic locations)",

    'author': "Center of Research and Development",
    'website': "https://crnd.pro",

    'category': 'Generic Location',
<<<<<<< HEAD
    'version': '14.0.1.4.0',
=======
    'version': '13.0.1.6.0',
>>>>>>> df3b9df3

    # any module necessary for this one to work correctly
    'depends': [
        'generic_location',
    ],

    # always loaded
    'data': [
        'views/generic_location.xml',
    ],
    # only loaded in demonstration mode
    'demo': [
    ],
    'images': ['static/description/banner.png'],
    'pre_init_hook': 'pre_init_hook',
    'installable': True,
    'application': False,
    'license': 'LGPL-3',
}<|MERGE_RESOLUTION|>--- conflicted
+++ resolved
@@ -7,11 +7,7 @@
     'website': "https://crnd.pro",
 
     'category': 'Generic Location',
-<<<<<<< HEAD
-    'version': '14.0.1.4.0',
-=======
-    'version': '13.0.1.6.0',
->>>>>>> df3b9df3
+    'version': '14.0.1.6.0',
 
     # any module necessary for this one to work correctly
     'depends': [

{
    'name': "Generic Service",

    'summary': """
        Create and manage service catalog
    """,

    'author': "Center of Research and Development",
    'website': "https://crnd.pro",
    'category': 'Generic Service',
<<<<<<< HEAD
    'version': '14.0.1.19.0',
=======
    'version': '13.0.1.20.0',
>>>>>>> 9e97313b

    # any module necessary for this one to work correctly
    'depends': [
        'mail',
        'generic_mixin',
    ],

    # always loaded
    'data': [
        'security/security.xml',
        'security/ir.model.access.csv',
        'views/assets.xml',
        'views/generic_service_views.xml',
        'views/generic_service_level_views.xml',
        'views/res_partner_views.xml',
        'views/res_config_settings_view.xml',
        'views/generic_service_group.xml',
        'data/generic_service_default.xml'
    ],
    'demo': [
        'demo/generic_service_demo.xml',
        'demo/generic_service_level_demo.xml',
        'demo/res_partner.xml',
    ],
    'images': ['static/description/banner.png'],
    'installable': True,
    'application': False,
    'license': 'LGPL-3',
}<|MERGE_RESOLUTION|>--- conflicted
+++ resolved
@@ -8,11 +8,7 @@
     'author': "Center of Research and Development",
     'website': "https://crnd.pro",
     'category': 'Generic Service',
-<<<<<<< HEAD
-    'version': '14.0.1.19.0',
-=======
-    'version': '13.0.1.20.0',
->>>>>>> 9e97313b
+    'version': '14.0.1.20.0',
 
     # any module necessary for this one to work correctly
     'depends': [

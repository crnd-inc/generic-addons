--- conflicted
+++ resolved
@@ -7,11 +7,7 @@
     'author': "Center of Research and Development",
     'website': "https://crnd.pro",
     'category': 'Generic Tags',
-<<<<<<< HEAD
-    'version': '13.0.1.1.0',
-=======
-    'version': '12.0.1.1.1',
->>>>>>> cb0680ed
+    'version': '13.0.1.1.1',
 
     "depends": [
         "generic_tag",

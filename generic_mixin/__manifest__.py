--- conflicted
+++ resolved
@@ -9,11 +9,7 @@
     'website': "https://crnd.pro",
 
     'category': 'Technical Settings',
-<<<<<<< HEAD
-    'version': '13.0.1.50.0',
-=======
-    'version': '12.0.1.51.0',
->>>>>>> 4663a0f2
+    'version': '13.0.1.51.0',
 
     # any module necessary for this one to work correctly
     'depends': [

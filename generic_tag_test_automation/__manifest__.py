{
    'name': "Generic Tag (Automation) - Test",

    'summary': """
    """,

    'author': "Center of Research and Development",
    'website': "https://crnd.pro",
    'category': 'Hidden',
<<<<<<< HEAD
    'version': '16.0.1.1.0',
=======
    'version': '15.0.1.3.0',
>>>>>>> aa11d5a8

    "depends": [
        "generic_tag_automation",
        "generic_tag_test"
    ],

    "data": [
    ],
    "demo": [
        "demo/base_automation_demo.xml"
    ],
    'images': ['static/description/banner.png'],
    "installable": True,
    "auto_install": False,
    'license': 'LGPL-3',
}<|MERGE_RESOLUTION|>--- conflicted
+++ resolved
@@ -7,11 +7,7 @@
     'author': "Center of Research and Development",
     'website': "https://crnd.pro",
     'category': 'Hidden',
-<<<<<<< HEAD
-    'version': '16.0.1.1.0',
-=======
-    'version': '15.0.1.3.0',
->>>>>>> aa11d5a8
+    'version': '16.0.1.3.0',
 
     "depends": [
         "generic_tag_automation",

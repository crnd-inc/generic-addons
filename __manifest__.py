{
    'name': "Generic Service",

    'summary': """
        Create and manage service catalog
    """,

    'author': "Center of Research and Development",
    'website': "https://crnd.pro",
    'category': 'Generic Service',
<<<<<<< HEAD
    'version': '12.0.1.3.8',
=======
    'version': '11.0.1.3.9',
>>>>>>> 21a70a33

    # any module necessary for this one to work correctly
    'depends': [
        'mail',
        'generic_mixin',
    ],

    # always loaded
    'data': [
        'security/security.xml',
        'security/ir.model.access.csv',
        'views/assets.xml',
        'views/generic_service_views.xml',
        'views/generic_service_level_views.xml',
        'views/res_partner_views.xml',
        'data/generic_service_default.xml'
    ],
    'demo': [
        'demo/generic_service_demo.xml',
        'demo/generic_service_level_demo.xml',
        'demo/res_partner.xml',
    ],
    'images': ['static/description/banner.png'],
    'installable': True,
    'application': False,
    'license': 'OPL-1',
}<|MERGE_RESOLUTION|>--- conflicted
+++ resolved
@@ -8,11 +8,7 @@
     'author': "Center of Research and Development",
     'website': "https://crnd.pro",
     'category': 'Generic Service',
-<<<<<<< HEAD
-    'version': '12.0.1.3.8',
-=======
-    'version': '11.0.1.3.9',
->>>>>>> 21a70a33
+    'version': '12.0.1.3.9',
 
     # any module necessary for this one to work correctly
     'depends': [

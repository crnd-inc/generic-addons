--- conflicted
+++ resolved
@@ -8,11 +8,7 @@
     'website': "https://crnd.pro",
 
     'category': 'Generic Location',
-<<<<<<< HEAD
-    'version': '12.0.1.0.5',
-=======
-    'version': '11.0.1.0.6',
->>>>>>> fabfc145
+    'version': '12.0.1.0.6',
 
     # any module necessary for this one to work correctly
     'depends': [

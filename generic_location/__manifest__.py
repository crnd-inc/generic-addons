{
    'name': "Generic Location",

    'summary': """
        Allows you to make an abstract description of the
        objects location relative to the general location
        (for example: house3 -> office5 -> room2 -> table5)""",

    'author': "Center of Research and Development",
    'website': "https://crnd.pro",

    'category': 'Generic Location',
<<<<<<< HEAD
    'version': '15.0.2.0.0',
=======
    'version': '14.0.2.1.1',
>>>>>>> 486449cc

    # any module necessary for this one to work correctly
    'depends': [
        'base_field_m2m_view',
        'generic_mixin',
        'mail',
        'crnd_web_m2o_info_widget',
    ],

    # always loaded
    'data': [
        'security/security.xml',
        'security/ir.model.access.csv',
        'views/generic_location.xml',
        'views/generic_location_type.xml',
        'views/res_config_settings.xml',
        'views/res_partner.xml',
    ],
    # only loaded in demonstration mode
    'demo': [
        'demo/demo_location.xml'
    ],
    'images': ['static/description/banner.png'],
    'installable': True,
    'application': False,
    "license": "LGPL-3",
}<|MERGE_RESOLUTION|>--- conflicted
+++ resolved
@@ -10,11 +10,7 @@
     'website': "https://crnd.pro",
 
     'category': 'Generic Location',
-<<<<<<< HEAD
-    'version': '15.0.2.0.0',
-=======
-    'version': '14.0.2.1.1',
->>>>>>> 486449cc
+    'version': '15.0.2.1.1',
 
     # any module necessary for this one to work correctly
     'depends': [

# flake8: noqa: E501
{
    'name': "Generic Location (Geo Localization)",

    'summary': """
        Generic Location (Automaticaly determine geo coordinates
        for location by its address)""",

    'author': "Center of Research and Development",
    'website': "https://crnd.pro",

    'category': 'Generic Location',
<<<<<<< HEAD
    'version': '15.0.1.9.0',
=======
    'version': '14.0.1.10.0',
>>>>>>> 8ed19f45

    # any module necessary for this one to work correctly
    'depends': [
        'generic_location',
        'base_geolocalize',
        'google_maps_api_js',
    ],

    # always loaded
    'data': [
        'views/generic_location.xml',
    ],
    # only loaded in demonstration mode
    'demo': [
    ],

    'assets': {
        'web.assets_backend': [
            '/generic_location_geolocalize/static/src/scss/map_field_widget.scss',
            '/generic_location_geolocalize/static/src/js/map_field_widget.js',
        ],
        'web.assets_qweb': [
            '/generic_location_geolocalize/static/src/xml/map_field_widget.xml',
        ],
    },
    'images': ['static/description/banner.png'],
    'installable': True,
    'application': False,
    'license': 'LGPL-3',
}<|MERGE_RESOLUTION|>--- conflicted
+++ resolved
@@ -10,11 +10,7 @@
     'website': "https://crnd.pro",
 
     'category': 'Generic Location',
-<<<<<<< HEAD
-    'version': '15.0.1.9.0',
-=======
-    'version': '14.0.1.10.0',
->>>>>>> 8ed19f45
+    'version': '15.0.1.10.0',
 
     # any module necessary for this one to work correctly
     'depends': [

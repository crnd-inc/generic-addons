--- conflicted
+++ resolved
@@ -10,12 +10,7 @@
     'website': "https://crnd.pro",
 
     'category': 'Generic Resource',
-<<<<<<< HEAD
-    'version': '12.0.1.12.1',
-
-=======
-    'version': '11.0.1.12.2',
->>>>>>> bba4233d
+    'version': '12.0.1.12.2',
 
     # any module necessary for this one to work correctly
     'depends': [

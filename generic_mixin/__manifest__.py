{
    'name': "Generic Mixin",

    'summary': """
    Technical module with generic mixins, that may help to build other modules
    """,

    'author': "Center of Research and Development",
    'website': "https://crnd.pro",

    'category': 'Technical Settings',
<<<<<<< HEAD
    'version': '12.0.1.5.0',
=======
    'version': '11.0.1.6.0',
>>>>>>> bc19ea6a

    # any module necessary for this one to work correctly
    'depends': [
        'base',
        'http_routing',
    ],
    'images': ['static/description/banner.png'],
    'installable': True,
    'application': False,
    'license': 'LGPL-3',
}<|MERGE_RESOLUTION|>--- conflicted
+++ resolved
@@ -9,11 +9,7 @@
     'website': "https://crnd.pro",
 
     'category': 'Technical Settings',
-<<<<<<< HEAD
-    'version': '12.0.1.5.0',
-=======
-    'version': '11.0.1.6.0',
->>>>>>> bc19ea6a
+    'version': '12.0.1.6.0',
 
     # any module necessary for this one to work correctly
     'depends': [

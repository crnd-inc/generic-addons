{
    "name": "Generic Condition",
<<<<<<< HEAD
    "version": "12.0.1.2.21",
=======
    "version": "11.0.1.2.21",
>>>>>>> 32afbb76
    "author": "Center of Research and Development",
    "website": "https://crnd.pro",
    "license": "LGPL-3",
    "summary": """
        Create generic conditions on which you
        can program some logic in Odoo objects""",
    'category': 'Technical Settings',
    'depends': [
        'web',
        'mail',
        'generic_m2o',
        'generic_rule',
    ],
    'demo': [
        'demo/demo_data.xml',
    ],
    'data': [
        'data/generic_condition.xml',
        'security/ir.model.access.csv',
        'views/generic_condition_view.xml',
        'views/assets.xml',
        'wizard/test_condition_view.xml',
    ],
    'images': ['static/description/banner.png'],
    'installable': True,
    'auto_install': False,
}<|MERGE_RESOLUTION|>--- conflicted
+++ resolved
@@ -1,10 +1,6 @@
 {
     "name": "Generic Condition",
-<<<<<<< HEAD
-    "version": "12.0.1.2.21",
-=======
-    "version": "11.0.1.2.21",
->>>>>>> 32afbb76
+    "version": "12.0.1.2.22",
     "author": "Center of Research and Development",
     "website": "https://crnd.pro",
     "license": "LGPL-3",

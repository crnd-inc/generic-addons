--- conflicted
+++ resolved
@@ -9,11 +9,7 @@
     'website': "https://crnd.pro",
 
     'category': 'Generic Tags',
-<<<<<<< HEAD
-    'version': '12.0.1.0.11',
-=======
-    'version': '11.0.1.0.13',
->>>>>>> f3c9a9ec
+    'version': '12.0.1.0.13',
 
     "depends": [
         "base",

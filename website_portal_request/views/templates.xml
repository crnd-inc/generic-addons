--- conflicted
+++ resolved
@@ -24,17 +24,12 @@
     </template>
 
     <template id="portal_my_requests" name="My requests">
-<<<<<<< HEAD
         <t t-call="website_portal.portal_layout">
-            <h3 class="page-header">Your request</h3>
-=======
-        <t t-call="website_portal_v10.portal_layout">
             <h3 class="page-header">Your requests
                 <a class="btn btn-success pull-right"
                    href="/my/requests/new">New</a>
             </h3>
             
->>>>>>> 7e79b599
             <t t-if="not reqs">
                 <p>There are currently no requests in the your account.</p>
             </t>
@@ -163,7 +158,7 @@
     </template>
 
     <template id="portal_my_requests_new" name="My request">
-        <t t-call="website_portal_v10.portal_layout">
+        <t t-call="website_portal.portal_layout">
             <form id="form_request_create"
                     class="container-fluid form-horizontal"
                     action="/"

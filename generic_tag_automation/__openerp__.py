--- conflicted
+++ resolved
@@ -7,13 +7,8 @@
 
     'author': "Management and Accounting Online",
     'website': "https://maao.com.ua",
-<<<<<<< HEAD
-    'category': 'Uncategorized',
+    'category': 'Generic Tags',
     'version': '10.0.0.0.1',
-=======
-    'category': 'Generic Tags',
-    'version': '9.0.0.0.1',
->>>>>>> 412f01ba
 
     "depends": [
         "generic_tag",

--- conflicted
+++ resolved
@@ -12,11 +12,7 @@
     'website': "https://crnd.pro",
 
     'category': 'Generic Team',
-<<<<<<< HEAD
-    'version': '12.0.1.0.15',
-=======
-    'version': '11.0.1.0.16',
->>>>>>> 25862a9b
+    'version': '12.0.1.0.16',
 
     "depends": [
         'base',

{
    'name': "Generic team",

    'summary': """
        With this module you can create teams and add
        users to them, which allows you to perform group
        actions (such as assigning a responsible team
        instead of one person) while working with Odoo applications.
    """,

    'author': "Center of Research and Development",
    'website': "https://crnd.pro",

    'category': 'Generic Team',
<<<<<<< HEAD
    'version': '16.0.1.20.0',
=======
    'version': '15.0.1.21.0',
>>>>>>> 2c400654

    "depends": [
        'base',
        'mail',
        'base_field_m2m_view',
        'generic_mixin',
    ],

    "data": [
        'security/security.xml',
        'security/ir.model.access.csv',

        'views/generic_team_menu.xml',
        'views/generic_team.xml',
        'views/generic_team_member_view.xml',
        'views/res_users.xml',
    ],

    "demo": [
        'demo/generic_team_demo.xml'
    ],
    'assets': {
        'web.assets_backend': [
            'generic_team/static/src/scss/generic_team.scss',
        ],
    },
    'images': ['static/description/banner.png'],
    "installable": True,
    "application": False,
    'license': 'LGPL-3',
}<|MERGE_RESOLUTION|>--- conflicted
+++ resolved
@@ -12,11 +12,7 @@
     'website': "https://crnd.pro",
 
     'category': 'Generic Team',
-<<<<<<< HEAD
-    'version': '16.0.1.20.0',
-=======
-    'version': '15.0.1.21.0',
->>>>>>> 2c400654
+    'version': '16.0.1.21.0',
 
     "depends": [
         'base',

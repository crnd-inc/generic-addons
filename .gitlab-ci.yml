--- conflicted
+++ resolved
@@ -1,4 +1,4 @@
-image: registry.crnd.pro/crnd-opensource/docker/odoo-ci-x:12.0-simple
+image: registry.crnd.pro/crnd-opensource/docker/odoo-ci-x:13.0-simple
 
 variables:
     SERIES_BRANCH: '13.0'
@@ -9,11 +9,11 @@
 
 .only-stable-branch: &only_stable_branch
     only:
-        - "12.0"
+        - "13.0"
 
 .only-dev-branch: &only_dev_branch
     only:
-        - /^12.0-.*$/
+        - /^13.0-.*$/
 
 .except-auto-commits: &except_auto_commits
     except:
@@ -36,10 +36,6 @@
     - deploy
 
 build_env:
-<<<<<<< HEAD
-    image: registry.crnd.pro/crnd/docker/odoo-ci-x:13.0-simple
-=======
->>>>>>> c6a49b0d
     stage: static-test
     script:
         - pwd
@@ -47,23 +43,15 @@
         - python --version
         - odoo-helper --version
         - odoo-helper status --tools-versions --ci-tools-versions
-        - echo "Checking branch compatability $CI_COMMIT_BRANCH" && [[ "$CI_COMMIT_BRANCH" =~ ^12.0(-.*)?$ ]]
+        - echo "Checking branch compatability $CI_COMMIT_BRANCH" && [[ "$CI_COMMIT_BRANCH" =~ ^13.0(-.*)?$ ]]
 
 flake8:
-<<<<<<< HEAD
-    image: registry.crnd.pro/crnd/docker/odoo-ci-x:13.0-simple
-=======
->>>>>>> c6a49b0d
     stage: static-test
     script:
         - odoo-helper lint flake8 .
     <<: *except_auto_commits
 
 pylint:
-<<<<<<< HEAD
-    image: registry.crnd.pro/crnd/docker/odoo-ci-x:13.0-simple
-=======
->>>>>>> c6a49b0d
     stage: static-test
     script:
         - odoo-helper lint pylint .
@@ -76,60 +64,12 @@
     <<: *except_auto_commits
 
 bandit:
-<<<<<<< HEAD
-    image: registry.crnd.pro/crnd/docker/odoo-ci-x:13.0-simple
-=======
->>>>>>> c6a49b0d
     stage: static-test
     <<: *pip_cache_definition
     before_script:
         - odoo-helper pip install bandit
     script:
         - odoo-helper exec bandit -r .
-<<<<<<< HEAD
-    except:
-        variables:
-            # Do not run package on commits created by packager itself
-            - $CI_COMMIT_MESSAGE =~ /\[CI-AUTO-UPDATE\]/
-            - $CI_COMMIT_MESSAGE =~ /Translated using Weblate/
-
-stylelint:
-    image: registry.crnd.pro/crnd/docker/odoo-ci-x:13.0-simple
-    stage: static-test
-    script:
-        - odoo-helper lint style .
-    except:
-        variables:
-            # Do not run package on commits created by packager itself
-            - $CI_COMMIT_MESSAGE =~ /\[CI-AUTO-UPDATE\]/
-            - $CI_COMMIT_MESSAGE =~ /Translated using Weblate/
-
-check-versions:
-    image: registry.crnd.pro/crnd/docker/odoo-ci-x:13.0-simple
-    stage: static-test
-    script:
-        - odoo-helper ci check-versions-git . origin/$SERIES_BRANCH $CI_COMMIT_SHA
-    only:
-        - /^13.0-.*$/   # only branches that started with '13.0-'
-    except:
-        variables:
-            # Do not run package on commits created by packager itself
-            - $CI_COMMIT_MESSAGE =~ /\[CI-AUTO-UPDATE\]/
-            - $CI_COMMIT_MESSAGE =~ /Translated using Weblate/
-
-ensure-changelog:
-    image: registry.crnd.pro/crnd/docker/odoo-ci-x:13.0-simple
-    stage: static-test
-    script:
-        - odoo-helper ci ensure-changelog --format md . origin/$SERIES_BRANCH $CI_COMMIT_SHA
-    only:
-        - /^13.0-.*$/   # only branches that started with '13.0-'
-    except:
-        variables:
-            # Do not run package on commits created by packager itself
-            - $CI_COMMIT_MESSAGE =~ /\[CI-AUTO-UPDATE\]/
-            - $CI_COMMIT_MESSAGE =~ /Translated using Weblate/
-=======
     <<: *except_auto_commits
 
 check-versions:
@@ -143,40 +83,21 @@
     stage: static-test
     script:
         - odoo-helper ci ensure-changelog --format md . origin/$SERIES_BRANCH $CI_COMMIT_SHA
->>>>>>> c6a49b0d
     allow_failure: true
     <<: *only_dev_branch
     <<: *except_auto_commits
 
 ensure-icons:
-<<<<<<< HEAD
-    image: registry.crnd.pro/crnd/docker/odoo-ci-x:13.0-simple
     stage: static-test
     script:
         - odoo-helper ci ensure-icons .
-    only:
-        - /^13.0-.*$/   # only branches that started with '13.0-'
-    except:
-        variables:
-            # Do not run package on commits created by packager itself
-            - $CI_COMMIT_MESSAGE =~ /\[CI-AUTO-UPDATE\]/
-            - $CI_COMMIT_MESSAGE =~ /Translated using Weblate/
-=======
-    stage: static-test
-    script:
-        - odoo-helper ci ensure-icons .
->>>>>>> c6a49b0d
     allow_failure: true
     <<: *only_dev_branch
     <<: *except_auto_commits
 
 
 tests:
-<<<<<<< HEAD
-    image: registry.crnd.pro/crnd/docker/odoo-ci-x:13.0-ci
-=======
-    image: registry.crnd.pro/crnd-opensource/docker/odoo-ci-x:12.0-ci
->>>>>>> c6a49b0d
+    image: registry.crnd.pro/crnd-opensource/docker/odoo-ci-x:13.0-ci
     stage: test
     <<: *pip_cache_definition
     before_script:
@@ -189,11 +110,7 @@
     coverage: '/^TOTAL\s+\d+\s+\d+\s+(\d+\%)/'
 
 migration_tests:
-<<<<<<< HEAD
-    image: registry.crnd.pro/crnd/docker/odoo-ci-x:13.0-ci
-=======
-    image: registry.crnd.pro/crnd-opensource/docker/odoo-ci-x:12.0-ci
->>>>>>> c6a49b0d
+    image: registry.crnd.pro/crnd-opensource/docker/odoo-ci-x:13.0-ci
     stage: test
     variables:
         ODOO_DB_NAME: test-db
@@ -214,25 +131,12 @@
     script:
         - odoo-helper --use-unbuffer test --coverage --coverage-report --coverage-skip-covered --coverage-fail-under 90 --dir .
     coverage: '/^TOTAL\s+\d+\s+\d+\s+(\d+\%)/'
-<<<<<<< HEAD
-    only:
-        - /^13.0-.*$/   # only branches that started with '13.0-'
-    except:
-        variables:
-            # Do not run package on commits created by packager itself
-            - $CI_COMMIT_MESSAGE =~ /\[CI-AUTO-UPDATE\]/
-            - $CI_COMMIT_MESSAGE =~ /Translated using Weblate/
-
-update_addons_list_and_trans:
-    image: registry.crnd.pro/crnd/docker/odoo-ci-x:13.0-ci
-=======
     <<: *only_dev_branch
     <<: *except_auto_commits
     allow_failure: true
 
 update_addons_list_and_trans:
-    image: registry.crnd.pro/crnd-opensource/docker/odoo-ci-x:12.0-ci
->>>>>>> c6a49b0d
+    image: registry.crnd.pro/crnd-opensource/docker/odoo-ci-x:13.0-ci
     stage: deploy
     before_script:
         - odoo-helper link .
@@ -242,18 +146,8 @@
         - odoo-helper tr regenerate --lang-file "uk_UA:uk" --lang-file "ru_RU:ru" --lang-file "de_DE:de" --lang-file "fr_FR:fr" --pot --pot-remove-dates --missing-only --pot-update --dir .
         - git add ./ADDONS.csv ./ADDONS.md "*.po" "*.pot"
         - odoo-helper ci push-changes "[CI-AUTO-UPDATE]"
-<<<<<<< HEAD
-    except:
-        variables:
-            # Do not run package on commits created by packager itself
-            - $CI_COMMIT_MESSAGE =~ /\[CI-AUTO-UPDATE\]/
-            - $CI_COMMIT_MESSAGE =~ /Translated using Weblate/
-    only:
-        - "13.0"
-=======
     <<: *only_stable_branch
     <<: *except_auto_commits
->>>>>>> c6a49b0d
     allow_failure: true
 
 .deploy_review_definition: &deploy_review_definition
@@ -275,12 +169,7 @@
         name: review/$CI_COMMIT_REF_NAME
         url: http://$CI_ENVIRONMENT_SLUG-$CI_PROJECT_ID.ci3.crnd.pro
         on_stop: stop_review_dev
-<<<<<<< HEAD
-    only:
-        - /^13.0-.*$/   # only branches that started with '13.0-'
-=======
     <<: *only_dev_branch
->>>>>>> c6a49b0d
     when: manual
 
 deploy_review_stable:
@@ -304,9 +193,4 @@
         - traefic
         - review-apps
         - deploy
-<<<<<<< HEAD
-    only:
-        - /^13.0-.*$/   # only branches that started with '13.0-'
-=======
-    <<: *only_dev_branch
->>>>>>> c6a49b0d
+    <<: *only_dev_branch
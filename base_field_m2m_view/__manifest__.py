--- conflicted
+++ resolved
@@ -1,11 +1,6 @@
 {
-<<<<<<< HEAD
-    "name": "Base Field Field Many2many View",
-    "version": "12.0.0.0.2",
-=======
     "name": "Base Field Many2many View",
-    "version": "11.0.0.0.3",
->>>>>>> ec98e57e
+    "version": "12.0.0.0.3",
     "author": "Center of Research and Development",
     "website": "https://crnd.pro",
     "license": "LGPL-3",

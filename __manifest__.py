{
    'name': "Generic Resource",

    'summary': """
        Provides the ability to create and categorize
        various resources that can be used in other Odoo modules.
    """,

    'author': "Center of Research and Development",
    'website': "https://crnd.pro",

    'category': 'Generic Resource',
<<<<<<< HEAD
    'version': '12.0.1.5.1',
=======
    'version': '11.0.1.6.0',
>>>>>>> 97a04140

    # any module necessary for this one to work correctly
    'depends': [
        'mail',
        'generic_m2o',
        'generic_mixin',
    ],

    # always loaded
    'data': [
        'data/ir_module_category.xml',

        'security/security.xml',
        'security/ir.model.access.csv',

        'data/ir_sequence_data.xml',

        'views/ir_model.xml',
        'views/generic_resource_views.xml',
        'views/generic_resource_type_views.xml',
        'views/generic_resource_simple.xml',
        'views/generic_resource_simple_category.xml',
        'views/assets.xml',

        'data/generic_resource_type_data.xml',
    ],
    'demo': [
        'demo/demo_resource.xml',
    ],
    'images': ['static/description/banner.png'],
    'installable': True,
    'application': False,
    'license': 'OPL-1',
}<|MERGE_RESOLUTION|>--- conflicted
+++ resolved
@@ -10,11 +10,7 @@
     'website': "https://crnd.pro",
 
     'category': 'Generic Resource',
-<<<<<<< HEAD
-    'version': '12.0.1.5.1',
-=======
-    'version': '11.0.1.6.0',
->>>>>>> 97a04140
+    'version': '12.0.1.6.0',
 
     # any module necessary for this one to work correctly
     'depends': [

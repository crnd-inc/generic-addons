{
    'name': "Generic Resource",

    'summary': """
        Provides the ability to create and categorize
        various resources that can be used in other Odoo modules.
    """,

    'author': "Center of Research and Development",
    'website': "https://crnd.pro",

    'category': 'Generic Resource',
<<<<<<< HEAD
    'version': '13.0.1.36.0',
=======
    'version': '12.0.1.37.0',
>>>>>>> 8cb2a845

    # any module necessary for this one to work correctly
    'depends': [
        'mail',
        'generic_m2o',
        'generic_mixin',
        'base_field_m2m_view',
    ],

    # always loaded
    'data': [
        'data/ir_module_category.xml',

        'security/security.xml',
        'security/ir.model.access.csv',

        'data/ir_sequence_data.xml',

        'views/ir_model.xml',
        'views/generic_resource_views.xml',
        'views/generic_resource_type_views.xml',
        'views/generic_resource_simple.xml',
        'views/generic_resource_simple_category.xml',
        'views/assets.xml',

        'data/generic_resource_type_data.xml',
    ],
    'demo': [
        'demo/demo_resource.xml',
    ],
    'images': ['static/description/banner.png'],
    'installable': True,
    'application': True,
    'license': 'LGPL-3',
}<|MERGE_RESOLUTION|>--- conflicted
+++ resolved
@@ -10,11 +10,7 @@
     'website': "https://crnd.pro",
 
     'category': 'Generic Resource',
-<<<<<<< HEAD
-    'version': '13.0.1.36.0',
-=======
-    'version': '12.0.1.37.0',
->>>>>>> 8cb2a845
+    'version': '13.0.1.37.0',
 
     # any module necessary for this one to work correctly
     'depends': [

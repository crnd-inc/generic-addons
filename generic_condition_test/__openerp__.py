{
    "name": "Generic Condition - Test",
<<<<<<< HEAD
    "version": "11.0.0.0.1",
    "author": "Management and Accounting Online",
    "website": "https://maao.com.ua",
=======
    "version": "10.0.0.0.1",
    "author": "Center of Research & Development",
    "website": "https://crnd.pro",
>>>>>>> 6c24398c
    "license": "Other proprietary",
    "summary": "Generic Conditions - Tests (do not install manualy)",
    'category': 'Technical Settings',
    'depends': [
        'generic_condition',
    ],
    'data': [
        'security/security.xml',
        'security/ir.model.access.csv',
    ],
    'demo': [
        'demo/test_model_demo.xml',
    ],
    'installable': True,
    'auto_install': False,
    'application': False,
}<|MERGE_RESOLUTION|>--- conflicted
+++ resolved
@@ -1,14 +1,8 @@
 {
     "name": "Generic Condition - Test",
-<<<<<<< HEAD
     "version": "11.0.0.0.1",
-    "author": "Management and Accounting Online",
-    "website": "https://maao.com.ua",
-=======
-    "version": "10.0.0.0.1",
     "author": "Center of Research & Development",
     "website": "https://crnd.pro",
->>>>>>> 6c24398c
     "license": "Other proprietary",
     "summary": "Generic Conditions - Tests (do not install manualy)",
     'category': 'Technical Settings',

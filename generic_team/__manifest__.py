{
    'name': "Generic team",

    'summary': """
        With this module you can create teams and add
        users to them, which allows you to perform group
        actions (such as assigning a responsible team
        instead of one person) while working with Odoo applications.
    """,

    'author': "Center of Research and Development",
    'website': "https://crnd.pro",

    'category': 'Generic Team',
<<<<<<< HEAD
    'version': '14.0.1.13.0',
=======
    'version': '13.0.1.14.0',
>>>>>>> d3d9f235

    "depends": [
        'base',
        'mail',
        'base_field_m2m_view',
        'generic_mixin',
    ],

    "data": [
        'security/security.xml',
        'security/ir.model.access.csv',

        'views/generic_team_menu.xml',
        'views/generic_team.xml',
        'views/generic_team_member_view.xml',
        'views/res_users.xml',
        'views/templates.xml',
    ],

    "demo": [
        'demo/generic_team_demo.xml'
    ],
    'images': ['static/description/banner.png'],
    "installable": True,
    "application": False,
    'license': 'LGPL-3',
}<|MERGE_RESOLUTION|>--- conflicted
+++ resolved
@@ -12,11 +12,7 @@
     'website': "https://crnd.pro",
 
     'category': 'Generic Team',
-<<<<<<< HEAD
-    'version': '14.0.1.13.0',
-=======
-    'version': '13.0.1.14.0',
->>>>>>> d3d9f235
+    'version': '14.0.1.14.0',
 
     "depends": [
         'base',

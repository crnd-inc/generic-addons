import logging
from odoo import models, fields, api, _

from odoo.addons.generic_mixin import post_create, post_write
from odoo.addons.generic_mixin.tools.sql import create_sql_view
from odoo.addons.generic_mixin.tools.x2m_agg_utils import read_counts_for_o2m

from ..tools.utils import l_parent_compute, l_parent_inverse

_logger = logging.getLogger(__name__)


class GenericLocation(models.Model):
    _name = 'generic.location'
    _inherit = [
        'mail.thread',
        'image.mixin',
        'generic.mixin.parent.names',
        'generic.mixin.get.action',
        'generic.mixin.track.changes',
    ]
    _parent_name = 'parent_id'
    _parent_store = True
    _description = 'Location'
    _order = 'name ASC, id ASC'

    def _default_country_id(self):
        company = self.env.user.company_id
        return company.country_id

    name = fields.Char(required=True, index=True)
    type_id = fields.Many2one(
        'generic.location.type',
        ondelete='restrict', index=True, tracking=True,
        help="Type of Location")
    description = fields.Text()
    parent_id = fields.Many2one(
        'generic.location', index=True, ondelete='cascade',
        string='Parent Location')
    parent_path = fields.Char(index=True, readonly=True, unaccent=False)
    parent_ids = fields.Many2manyView(
        comodel_name='generic.location',
        relation='generic_location_parents_rel_view',
        column1='child_id',
        column2='parent_id',
        string='Parents',
        readonly=True, copy=False)

    partner_id = fields.Many2one(
        'res.partner', index=True,
        help='Partner / customer related to this location.')

    active = fields.Boolean(default=True, index=True)
    child_ids = fields.One2many(
        'generic.location', 'parent_id', string='Sublocations', readonly=True)
    child_count = fields.Integer(compute='_compute_child_count', readonly=True)
    child_all_ids = fields.Many2manyView(
        comodel_name='generic.location',
        relation='generic_location_parents_rel_view',
        column1='parent_id',
        column2='child_id',
        string='All Childs',
        readonly=True, copy=False)
    child_all_count = fields.Integer(
        compute='_compute_child_all_count', readonly=True)

    street = fields.Char(
        compute=l_parent_compute('street'),
        inverse=l_parent_inverse('street'),
        store=False,
    )
    _street = fields.Char(string="System Street")
    street_use_parent = fields.Boolean(
        string="Use Parent Street"
    )
    street_readonly = fields.Boolean(
        related='street_use_parent', readonly=True)

    street2 = fields.Char(
        compute=l_parent_compute('street2'),
        inverse=l_parent_inverse('street2'),
        store=False,
    )
    _street2 = fields.Char(string="System Street2")
    street2_use_parent = fields.Boolean(
        string="Use Parent Street2"
    )
    street2_readonly = fields.Boolean(
        related='street2_use_parent', readonly=True)

    zip = fields.Char(
        compute=l_parent_compute('zip'),
        inverse=l_parent_inverse('zip'),
        store=False,
    )
    _zip = fields.Char(string="System Zip")
    zip_use_parent = fields.Boolean(
        string="Use Parent Zip"
    )
    zip_readonly = fields.Boolean(
        related='zip_use_parent', readonly=True)

    city = fields.Char(
        compute=l_parent_compute('city'),
        inverse=l_parent_inverse('city'),
        store=False,
    )
    _city = fields.Char(string="System City")
    city_use_parent = fields.Boolean(
        string="Use Parent City"
    )
    city_readonly = fields.Boolean(
        related='city_use_parent', readonly=True)

    state_id = fields.Many2one(
        'res.country.state', string='State',
        compute=l_parent_compute('state_id'),
        inverse=l_parent_inverse('state_id'),
        store=False,
    )
<<<<<<< HEAD
    _state_id = fields.Many2one('res.country.state', string='State')
=======
    state_name = fields.Char(
        related='state_id.name', string='State Name')
    _state_id = fields.Many2one(
        'res.country.state', string='System State')
>>>>>>> d80e12d9
    state_id_use_parent = fields.Boolean(
        string="Use Parent State"
    )
    state_id_readonly = fields.Boolean(
        related='state_id_use_parent', readonly=True)

    country_id = fields.Many2one(
        'res.country', string='Country',
        default=_default_country_id,
        compute=l_parent_compute('country_id'),
        inverse=l_parent_inverse('country_id'),
        store=False,
    )
<<<<<<< HEAD
=======
    country_name = fields.Char(
        related='country_id.name', string='Country Name')
>>>>>>> d80e12d9
    _country_id = fields.Many2one(
        'res.country', string='System Country')
    country_id_use_parent = fields.Boolean(
        string="Use Parent Country"
    )
    country_id_readonly = fields.Boolean(
        related='country_id_use_parent', readonly=True)

    _sql_constraints = [
        ('name_description_check',
         'CHECK(name != description)',
         ("The title of the Location should not be the description")),
    ]

    def _compute_child_count(self):
        mapped_data = read_counts_for_o2m(
            records=self,
            field_name='child_ids'
        )
        for record in self:
            record.child_count = mapped_data.get(record.id, 0)

    def _compute_child_all_count(self):
        for record in self:
            record.child_all_count = len(record.child_all_ids)

    def init(self):
        # Create relation (location_id <-> parent_location_id) as PG View
        # This relation is used to compute field parent_ids
        create_sql_view(
            self.env.cr, 'generic_location_parents_rel_view',
            """
                SELECT c.id AS child_id,
                       p.id AS parent_id
                FROM generic_location AS c
                LEFT JOIN generic_location AS p ON (
                    p.id::character varying IN (
                        SELECT * FROM unnest(regexp_split_to_array(
                            c.parent_path, '/')))
                    AND p.id != c.id)
            """)

    @post_create('parent_id')
    @post_write('parent_id')
    def _post_write_invalidate_childs_cache(self, changes):
        self.invalidate_model(['parent_ids'])

    # TODO rewrite method
    # this decorator is deprecated and removed in Odoo 13
    def copy(self, default=None):
        # pylint: disable=copy-wo-api-one
        default = dict(default or {})

        copied_count = self.search_count(
            [('name', '=like', (u"Copy of {}%").format(self.name))])
        if not copied_count:
            new_name = (u"Copy of {}").format(self.name)
        else:
            new_name = (u"Copy of {} ({})").format(self.name, copied_count)

        default['name'] = new_name
        return super(GenericLocation, self).copy(default)

    def action_button_show_sublocations(self):
        action = self.get_action_by_xmlid(
            'generic_location.generic_location_action',
            context={'default_parent_id': self.id},
            domain=[('parent_id', '=', self.id)],
        )
        action.update({
            'name': _('Sublocations'),
            'display_name': _('Sublocations'),
        })
        return action

    @api.onchange('parent_id')
    def onchange_parent(self):
        for record in self:
            if record.parent_id:
                record.street_use_parent = True
                record.street2_use_parent = True
                record.zip_use_parent = True
                record.city_use_parent = True
                record.state_id_use_parent = True
                record.country_id_use_parent = True
            else:
                record.street_use_parent = False
                record.street2_use_parent = False
                record.zip_use_parent = False
                record.city_use_parent = False
                record.state_id_use_parent = False
                record.country_id_use_parent = False<|MERGE_RESOLUTION|>--- conflicted
+++ resolved
@@ -118,14 +118,10 @@
         inverse=l_parent_inverse('state_id'),
         store=False,
     )
-<<<<<<< HEAD
-    _state_id = fields.Many2one('res.country.state', string='State')
-=======
     state_name = fields.Char(
         related='state_id.name', string='State Name')
     _state_id = fields.Many2one(
         'res.country.state', string='System State')
->>>>>>> d80e12d9
     state_id_use_parent = fields.Boolean(
         string="Use Parent State"
     )
@@ -139,11 +135,8 @@
         inverse=l_parent_inverse('country_id'),
         store=False,
     )
-<<<<<<< HEAD
-=======
     country_name = fields.Char(
         related='country_id.name', string='Country Name')
->>>>>>> d80e12d9
     _country_id = fields.Many2one(
         'res.country', string='System Country')
     country_id_use_parent = fields.Boolean(

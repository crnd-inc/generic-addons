--- conflicted
+++ resolved
@@ -9,11 +9,7 @@
     'website': "https://crnd.pro",
 
     'category': 'Generic Tags',
-<<<<<<< HEAD
-    'version': '16.0.1.2.0',
-=======
     'version': '15.0.1.4.0',
->>>>>>> aa11d5a8
 
     "depends": [
         "generic_tag",

--- conflicted
+++ resolved
@@ -12,11 +12,7 @@
     'website': "https://crnd.pro",
 
     'category': 'Generic Team',
-<<<<<<< HEAD
-    'version': '16.0.1.21.1',
-=======
-    'version': '15.0.1.21.1',
->>>>>>> fdb82473
+    'version': '16.0.1.21.2',
 
     "depends": [
         'base',

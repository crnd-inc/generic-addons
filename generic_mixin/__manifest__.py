{
    'name': "Generic Mixin",

    'summary': """
    Technical module with generic mixins, that may help to build other modules
    """,

    'author': "Center of Research and Development",
    'website': "https://crnd.pro",

    'category': 'Technical Settings',
<<<<<<< HEAD
    'version': '14.0.1.80.0',
=======
    'version': '13.0.1.81.0',
>>>>>>> fb2207aa

    # any module necessary for this one to work correctly
    'depends': [
        'base',
        'http_routing',
        'bus',
    ],
    'data': [
        'views/assets.xml',
    ],
    'images': ['static/description/banner.png'],
    'installable': True,
    'application': False,
    'license': 'LGPL-3',
}<|MERGE_RESOLUTION|>--- conflicted
+++ resolved
@@ -9,11 +9,7 @@
     'website': "https://crnd.pro",
 
     'category': 'Technical Settings',
-<<<<<<< HEAD
-    'version': '14.0.1.80.0',
-=======
-    'version': '13.0.1.81.0',
->>>>>>> fb2207aa
+    'version': '14.0.1.81.0',
 
     # any module necessary for this one to work correctly
     'depends': [

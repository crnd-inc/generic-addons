--- conflicted
+++ resolved
@@ -10,11 +10,7 @@
     'website': "https://crnd.pro",
 
     'category': 'Generic Resource',
-<<<<<<< HEAD
-    'version': '12.0.1.1.6',
-=======
-    'version': '11.0.1.2.0',
->>>>>>> c4ad601b
+    'version': '12.0.1.2.0',
 
     # any module necessary for this one to work correctly
     'depends': [

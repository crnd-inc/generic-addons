{
    'name': "Tests Generic Resource (Search Tests)",
    'summary': (
        "Technical module that have to be used to test "
        "Generic Resource search cases "),
    'author': "Center of Research and Development",
    'website': "https://crnd.pro",
    'category': 'Hidden',
<<<<<<< HEAD
    'version': '13.0.0.1.0',
=======
    'version': '12.0.0.3.0',
>>>>>>> 446d8293
    'depends': [
        'generic_resource',
        'generic_m2o',
    ],
    'data': [
        'security/ir.model.access.csv',

        'views/test_generic_resource_name_search.xml',
        'views/generic_resource_test_model.xml',

        'data/generic_resource_type_data.xml',
    ],
    'demo': [
        'demo/demo_resource_test_records.xml',
        'demo/demo_resource.xml',
    ],
    'installable': True,
    'application': False,
    'license': 'LGPL-3',
}<|MERGE_RESOLUTION|>--- conflicted
+++ resolved
@@ -6,11 +6,7 @@
     'author': "Center of Research and Development",
     'website': "https://crnd.pro",
     'category': 'Hidden',
-<<<<<<< HEAD
-    'version': '13.0.0.1.0',
-=======
-    'version': '12.0.0.3.0',
->>>>>>> 446d8293
+    'version': '13.0.0.3.0',
     'depends': [
         'generic_resource',
         'generic_m2o',

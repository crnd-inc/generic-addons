--- conflicted
+++ resolved
@@ -1,10 +1,6 @@
 {
     "name": "Generic Crypto Utils",
-<<<<<<< HEAD
-    "version": "16.0.0.4.0",
-=======
-    "version": "15.0.0.4.1",
->>>>>>> 5840e420
+    "version": "16.0.0.4.1",
     "author": "Center of Research and Development",
     "website": "https://crnd.pro",
     "license": "LGPL-3",

--- conflicted
+++ resolved
@@ -9,11 +9,7 @@
     'website': "https://crnd.pro",
 
     'category': 'Technical Settings',
-<<<<<<< HEAD
-    'version': '14.0.1.40.0',
-=======
-    'version': '13.0.1.40.1',
->>>>>>> e45f6aac
+    'version': '14.0.1.40.1',
 
     # any module necessary for this one to work correctly
     'depends': [

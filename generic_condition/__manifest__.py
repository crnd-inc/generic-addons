--- conflicted
+++ resolved
@@ -1,10 +1,6 @@
 {
     "name": "Generic Condition",
-<<<<<<< HEAD
-    "version": "14.0.1.15.1",
-=======
     "version": "13.0.1.16.0",
->>>>>>> a6f51fdf
     "author": "Center of Research and Development",
     "website": "https://crnd.pro",
     "license": "LGPL-3",
@@ -23,10 +19,7 @@
         'demo/demo_data.xml',
     ],
     'data': [
-<<<<<<< HEAD
-=======
         'data/generic_condition.xml',
->>>>>>> a6f51fdf
         'security/security.xml',
         'security/ir.model.access.csv',
 

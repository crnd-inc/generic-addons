{
    'name': "Generic Tag",

    'summary': """
        Generic tag management.
    """,

    'author': "Center of Research and Development",
    'website': "https://crnd.pro",

    'category': 'Generic Tags',
<<<<<<< HEAD
    'version': '14.0.2.7.0',
=======
    'version': '13.0.2.8.0',
>>>>>>> 22850b49

    "depends": [
        "base",
    ],

    "data": [
        'security/base_security.xml',
        'security/ir.model.access.csv',
        'views/generic_tag_view.xml',
        'views/generic_tag_category_view.xml',
        'views/generic_tag_model_view.xml',
        'wizard/wizard_manage_tags.xml',
    ],
    'images': ['static/description/banner.png'],
    "installable": True,
    "application": True,
    'license': 'LGPL-3',
}<|MERGE_RESOLUTION|>--- conflicted
+++ resolved
@@ -9,11 +9,7 @@
     'website': "https://crnd.pro",
 
     'category': 'Generic Tags',
-<<<<<<< HEAD
-    'version': '14.0.2.7.0',
-=======
-    'version': '13.0.2.8.0',
->>>>>>> 22850b49
+    'version': '14.0.2.8.0',
 
     "depends": [
         "base",

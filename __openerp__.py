--- conflicted
+++ resolved
@@ -9,11 +9,7 @@
     'website': "https://crnd.pro",
 
     'category': 'Generic Service',
-<<<<<<< HEAD
-    'version': '10.0.0.0.1',
-=======
-    'version': '9.0.0.0.2',
->>>>>>> 1c9673a6
+    'version': '10.0.0.0.2',
 
     # any module necessary for this one to work correctly
     'depends': [

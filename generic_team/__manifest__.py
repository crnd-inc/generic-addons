{
    'name': "Generic team",

    'summary': """
        With this module you can create teams and add
        users to them, which allows you to perform group
        actions (such as assigning a responsible team
        instead of one person) while working with Odoo applications.
    """,

    'author': "Center of Research and Development",
    'website': "https://crnd.pro",

    'category': 'Generic Team',
<<<<<<< HEAD
    'version': '15.0.1.16.0',
=======
    'version': '14.0.1.17.0',
>>>>>>> 8ed19f45

    "depends": [
        'base',
        'mail',
        'base_field_m2m_view',
        'generic_mixin',
    ],

    "data": [
        'security/security.xml',
        'security/ir.model.access.csv',

        'views/generic_team_menu.xml',
        'views/generic_team.xml',
        'views/generic_team_member_view.xml',
        'views/res_users.xml',
    ],

    "demo": [
        'demo/generic_team_demo.xml'
    ],
    'assets': {
        'web.assets_backend': [
            'generic_team/static/src/scss/generic_team.scss',
        ],
    },
    'images': ['static/description/banner.png'],
    "installable": True,
    "application": False,
    'license': 'LGPL-3',
}<|MERGE_RESOLUTION|>--- conflicted
+++ resolved
@@ -12,11 +12,7 @@
     'website': "https://crnd.pro",
 
     'category': 'Generic Team',
-<<<<<<< HEAD
-    'version': '15.0.1.16.0',
-=======
-    'version': '14.0.1.17.0',
->>>>>>> 8ed19f45
+    'version': '15.0.1.17.0',
 
     "depends": [
         'base',

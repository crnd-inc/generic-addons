--- conflicted
+++ resolved
@@ -1,10 +1,6 @@
 {
     "name": "Generic Crypto Utils",
-<<<<<<< HEAD
-    "version": "13.0.0.7.0",
-=======
-    "version": "12.0.0.8.0",
->>>>>>> 8f1695fd
+    "version": "13.0.0.8.0",
     "author": "Center of Research and Development",
     "website": "https://crnd.pro",
     "license": "LGPL-3",

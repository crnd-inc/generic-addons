--- conflicted
+++ resolved
@@ -78,34 +78,12 @@
             )
         """))
 
-    @api.model
-    def create(self, vals):
-<<<<<<< HEAD
-        res = super(GenericLocation, self).create(vals)
-
-        # Invalidate cache for 'parent_ids' field
-        if 'parent_id' in vals:
-            self.invalidate_cache(['parent_ids'])
-        return res
-
-    def write(self, vals):
-        res = super(GenericLocation, self).write(vals)
-=======
-        tools.image_resize_images(vals)
-        return super(GenericLocation, self).create(vals)
-
-    def write(self, vals):
-        tools.image_resize_images(vals)
-        return super(GenericLocation, self).write(vals)
->>>>>>> 7fecf7df
-
     @post_create('parent_id')
     @post_write('parent_id')
     def _post_write_invalidate_childs_cache(self, changes):
         self.invalidate_cache(['parent_ids'])
 
     # TODO rewrite method
-    # @api.multi
     # this decorator is deprecated and removed in Odoo 13
     def copy(self, default=None):
         # pylint: disable=copy-wo-api-one

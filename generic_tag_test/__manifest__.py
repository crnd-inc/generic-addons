--- conflicted
+++ resolved
@@ -1,10 +1,6 @@
 {
     "name": "Generic Tag - Test",
-<<<<<<< HEAD
-    "version": "14.0.1.6.0",
-=======
-    "version": "13.0.1.7.0",
->>>>>>> d9ab41b5
+    "version": "14.0.1.7.0",
     "author": "Center of Research and Development",
     "website": "https://crnd.pro",
     "license": "LGPL-3",

{
    "name": "Base Field Big Int",
<<<<<<< HEAD
    "version": "16.0.0.5.0",
=======
    "version": "15.0.0.6.0",
>>>>>>> 2c400654
    "author": "Center of Research and Development",
    "website": "https://crnd.pro",
    "license": "LGPL-3",
    "summary": """BigInt field implementation for Odoo""",
    'category': 'Technical Settings',
    'depends': [
        "base",
    ],
    'demo': [
    ],
    'data': [
    ],
    'images': ['static/description/banner.png'],
    'installable': True,
    'auto_install': False,
}<|MERGE_RESOLUTION|>--- conflicted
+++ resolved
@@ -1,10 +1,6 @@
 {
     "name": "Base Field Big Int",
-<<<<<<< HEAD
-    "version": "16.0.0.5.0",
-=======
-    "version": "15.0.0.6.0",
->>>>>>> 2c400654
+    "version": "16.0.0.6.0",
     "author": "Center of Research and Development",
     "website": "https://crnd.pro",
     "license": "LGPL-3",

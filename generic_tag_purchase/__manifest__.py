--- conflicted
+++ resolved
@@ -9,11 +9,7 @@
     'website': "https://crnd.pro",
 
     'category': 'Generic Tags',
-<<<<<<< HEAD
-    'version': '13.0.1.5.0',
-=======
-    'version': '12.0.1.6.0',
->>>>>>> 754ec35d
+    'version': '13.0.1.6.0',
 
     "depends": [
         "generic_tag",

<?xml version="1.0" encoding="utf-8"?>
<odoo>
    <menuitem id="menu_generic_service_root"
              name="Services"
              groups="generic_service.group_generic_service_user"
              web_icon="generic_service,static/description/icon.png"/>

    <menuitem id="menu_generic_service_configuration_menu_item"
              name="Configurations"
              sequence="10"
              parent="menu_generic_service_root"/>

    <!-- generic.service -->
    <!-- Tree view for generic.service -->
    <record id="generic_service_view_tree" model="ir.ui.view">
        <field name="model">generic.service</field>
        <field name="arch" type="xml">
            <tree>
                <field name="sequence" widget="handle"/>
                <field name="name"/>
                <field name="code"/>
                <field name="lifecycle_state"/>
                <field name="active" invisible="1"/>
                <field name="service_group_id"/>

            </tree>
        </field>
    </record>
    <!-- Form view for generic.service -->
    <record id="generic_service_view_form" model="ir.ui.view">
        <field name="model">generic.service</field>
        <field name="arch" type="xml">
            <form>
                <header>
                </header>
                <sheet>
                    <div class="oe_button_box" name="button_box">
                    </div>
                    <field name="active" invisible="1"/>
                    <widget name="web_ribbon" title="Archived"
                            bg_color="bg-danger"
                            attrs="{'invisible': [('active', '=', True)]}"/>
                    <div class="oe_title">
                        <h1>
                            <field name="name" placeholder="Name"/>
                        </h1>
                        <h2>
                            <field name="code" placeholder="Code..."/>
                        </h2>
                    </div>
                    <notebook>
                        <page string="Info" name="page_info">
                            <group>
                                <group name="group_info_left">
                                    <field name="change_manager_id"/>
                                    <field name="service_group_id"/>
                                    <field name="sequence"/>
                                </group>
                                <group name="group_info_right">
                                    <field name="access_group_ids"
                                           widget="many2many_tags"
                                           options="{'no_create': true, 'no_quick_create': true}"/>
                                </group>
                            </group>
                            <field name="description"
                                   placeholder="Description..."/>
                        </page>
                        <page string="Lifecycle" name="page_lifecycle">
                            <group>
                                <group name="group_lifecycle_state" string="Lifecycle State">
                                    <label for="lifecycle_state" string="State"/>
                                    <div>
                                        <field name="lifecycle_state"/>
                                        <button name="action_lifecycle_state__activate"
                                                type="object"
                                                string="Activate"
                                                class="btn btn-sm oe_inline oe_highlight ml-4"
                                                attrs="{'invisible': [('lifecycle_state', '!=', 'draft')]}"/>
                                        <button name="action_lifecycle_state__obsolete"
                                                type="object"
                                                string="Obsolete"
                                                class="btn btn-sm oe_inline ml-4"
                                                attrs="{'invisible': [('lifecycle_state', '!=', 'active')]}"/>
                                        <button name="action_lifecycle_state__archive"
                                                type="object"
                                                string="Archive"
                                                class="btn btn-sm oe_inline ml-4"
                                                attrs="{'invisible': [('lifecycle_state', '!=', 'obsolete')]}"/>

                                    </div>
                                </group>
                                <group name="group_lifecycle_dates" string="Lifecycle Dates">
                                    <field name="lifecycle_date_created" string="Created"/>
                                    <field name="lifecycle_date_activated" string="Activated"/>
                                    <field name="lifecycle_date_obsolete" string="Obsolete"/>
                                    <field name="lifecycle_date_archived" string="Archived"/>
                                </group>
                            </group>
                        </page>
                    </notebook>
                </sheet>
                <div class="oe_chatter">
<<<<<<< HEAD
                    <field name="message_follower_ids"/>
                    <field name="message_ids"/>
=======
                    <field name="message_follower_ids" widget="mail_followers"
                           groups="base.group_user"/>
                    <field name="message_ids" widget="mail_thread"/>
>>>>>>> acc9b4e6
                </div>
            </form>
        </field>
    </record>

    <!-- Kanban view for generic.service -->
    <record id="view_generic_service_kanban" model="ir.ui.view">
        <field name="model">generic.service</field>
        <field name="arch" type="xml">
            <kanban class="oe_background_grey o_service_dashboard_kanban">
                <field name="display_name"/>
                <field name="description"/>
                <field name="code"/>

                <templates>
                    <t t-name="kanban-box">
                        <div t-attf-class="oe_kanban_global_click o_service_dashboard_kanban">
                            <div class="o_service_dashboard_kanban_main">
                                <div class="o_service_dashboard_content">
                                    <div class="o_kanban_primary_left">
                                        <div class="o_primary">
                                            <span><t
                                                    t-esc="record.display_name.value"/></span>
                                        </div>
                                        <div class="text-muted">
                                            <span><t
                                                    t-esc="record.code.value"/></span>
                                        </div>
                                        <div class="o_buttons">
                                        </div>
                                    </div>
                                </div>
                            </div>
                            <div class="o_service_dashboard_kanban_boxes">
                            </div>
                        </div>
                    </t>
                </templates>
            </kanban>
        </field>
    </record>

    <!-- Search for generic.service -->
    <record model="ir.ui.view" id="generic_service_view_search">
        <field name="model">generic.service</field>
        <field name="arch" type="xml">
            <search>
                <field name="name"/>
                <field name="code"/>
                <field name="lifecycle_state"/>
                <field name="service_group_id"/>
                <separator/>
                <filter name="filter_archived"
                        string="Archived"
                        domain="[('active', '=', False)]"/>

                <group name="group_group_by" expand="0" string="Group by...">
                    <filter name="filter_group_by_lifecycle_state"
                            string="Lifecycle State"
                            context="{'group_by': 'lifecycle_state'}"/>
                    <filter name="filter_group_service_groups"
                            string="Service Groups"
                            context="{'group_by': 'service_group_id'}"/>
                </group>
            </search>
        </field>
    </record>

    <record id="generic_service_action" model="ir.actions.act_window">
        <field name="name">Services</field>
        <field name="type">ir.actions.act_window</field>
        <field name="res_model">generic.service</field>
        <field name="view_mode">kanban,tree,form</field>
    </record>

    <!-- Menus for Generic Resource -->
    <menuitem id="generic_service_menu_item"
              name="Services"
              parent="menu_generic_service_root" sequence="5"
              action="generic_service_action"/>
</odoo><|MERGE_RESOLUTION|>--- conflicted
+++ resolved
@@ -100,14 +100,8 @@
                     </notebook>
                 </sheet>
                 <div class="oe_chatter">
-<<<<<<< HEAD
                     <field name="message_follower_ids"/>
                     <field name="message_ids"/>
-=======
-                    <field name="message_follower_ids" widget="mail_followers"
-                           groups="base.group_user"/>
-                    <field name="message_ids" widget="mail_thread"/>
->>>>>>> acc9b4e6
                 </div>
             </form>
         </field>

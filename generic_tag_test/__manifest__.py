--- conflicted
+++ resolved
@@ -1,10 +1,6 @@
 {
     "name": "Generic Tag - Test",
-<<<<<<< HEAD
-    "version": "12.0.1.2.0",
-=======
-    "version": "11.0.1.3.0",
->>>>>>> 9f5ee7b5
+    "version": "12.0.1.3.0",
     "author": "Center of Research and Development",
     "website": "https://crnd.pro",
     "license": "LGPL-3",

{
    'name': "Generic Tag (Automation) - Test",

    'summary': """
    """,

    'author': "Center of Research and Development",
    'website': "https://crnd.pro",
    'category': 'Hidden',
<<<<<<< HEAD
    'version': '14.0.1.4.0',
=======
    'version': '13.0.1.5.0',
>>>>>>> fb2207aa

    "depends": [
        "generic_tag_automation",
        "generic_tag_test"
    ],

    "data": [
    ],
    "demo": [
        "demo/base_automation_demo.xml"
    ],
    'images': ['static/description/banner.png'],
    "installable": True,
    "auto_install": False,
    'license': 'LGPL-3',
}<|MERGE_RESOLUTION|>--- conflicted
+++ resolved
@@ -7,11 +7,7 @@
     'author': "Center of Research and Development",
     'website': "https://crnd.pro",
     'category': 'Hidden',
-<<<<<<< HEAD
-    'version': '14.0.1.4.0',
-=======
-    'version': '13.0.1.5.0',
->>>>>>> fb2207aa
+    'version': '14.0.1.5.0',
 
     "depends": [
         "generic_tag_automation",

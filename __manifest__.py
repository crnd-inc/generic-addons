{
    'name': "Generic team",

    'summary': """
        With this module you can create teams and add
        users to them, which allows you to perform group
        actions (such as assigning a responsible team
        instead of one person) while working with Odoo applications.
    """,

    'author': "Center of Research and Development",
    'website': "https://crnd.pro",

    'category': 'Generic Team',
<<<<<<< HEAD
    'version': '12.0.1.1.1',
=======
    'version': '11.0.1.1.4',
>>>>>>> 83c6fe4a

    "depends": [
        'base',
        'mail',
        'base_field_m2m_view',
    ],

    "data": [
        'security/security.xml',
        'security/ir.model.access.csv',

        'views/generic_team_menu.xml',
        'views/generic_team.xml',
        'views/generic_team_member_view.xml',
        'views/templates.xml',
    ],

    "demo": [
        'demo/generic_team_demo.xml'
    ],
    'images': ['static/description/banner.png'],
    "installable": True,
    "application": False,
    'license': 'OPL-1',
}<|MERGE_RESOLUTION|>--- conflicted
+++ resolved
@@ -12,11 +12,7 @@
     'website': "https://crnd.pro",
 
     'category': 'Generic Team',
-<<<<<<< HEAD
-    'version': '12.0.1.1.1',
-=======
-    'version': '11.0.1.1.4',
->>>>>>> 83c6fe4a
+    'version': '12.0.1.1.4',
 
     "depends": [
         'base',

--- conflicted
+++ resolved
@@ -6,11 +6,7 @@
     'author': "Center of Research and Development",
     'website': "https://crnd.pro",
     'category': 'Hidden',
-<<<<<<< HEAD
-    'version': '14.0.0.10.0',
-=======
-    'version': '13.0.0.12.0',
->>>>>>> df3b9df3
+    'version': '14.0.0.12.0',
     'depends': [
         'generic_crypto_utils',
     ],

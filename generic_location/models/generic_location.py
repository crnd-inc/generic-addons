import logging
from odoo import models, fields, api, _

from odoo.addons.generic_mixin import post_create, post_write
from odoo.addons.generic_mixin.tools.sql import create_sql_view
from odoo.addons.generic_mixin.tools.x2m_agg_utils import read_counts_for_o2m
from odoo.addons.crnd_web_m2o_info_widget import helper_get_many2one_info_data

from ..tools.utils import l_parent_compute, l_parent_inverse

_logger = logging.getLogger(__name__)


class GenericLocation(models.Model):
    _name = 'generic.location'
    _inherit = [
        'mail.thread',
<<<<<<< HEAD
        'image.mixin',
=======
        'generic.tag.mixin',
>>>>>>> a3b0a91a
        'generic.mixin.parent.names',
        'generic.mixin.get.action',
        'generic.mixin.track.changes',
    ]
    _parent_name = 'parent_id'
    _parent_store = True
    _description = 'Location'
    _order = 'name ASC, id ASC'

    def _default_country_id(self):
        company = self.env.user.company_id
        return company.country_id

    name = fields.Char(required=True, index=True)
    type_id = fields.Many2one(
        'generic.location.type',
        ondelete='restrict', index=True, track_visibility=True,
        help="Type of Location")
    description = fields.Text()
    parent_id = fields.Many2one(
        'generic.location', index=True, ondelete='cascade',
        string='Parent Location')
    parent_path = fields.Char(index=True, readonly=True)
    parent_ids = fields.Many2manyView(
        comodel_name='generic.location',
        relation='generic_location_parents_rel_view',
        column1='child_id',
        column2='parent_id',
        string='Parents',
        readonly=True, copy=False)

    partner_id = fields.Many2one(
        'res.partner', index=True,
        help='Partner / customer related to this location.')

    active = fields.Boolean(default=True, index=True)
    child_ids = fields.One2many(
        'generic.location', 'parent_id', string='Sublocations', readonly=True)
    child_count = fields.Integer(compute='_compute_child_count', readonly=True)
    child_all_ids = fields.Many2manyView(
        comodel_name='generic.location',
        relation='generic_location_parents_rel_view',
        column1='parent_id',
        column2='child_id',
        string='All Childs',
        readonly=True, copy=False)
    child_all_count = fields.Integer(
        compute='_compute_child_all_count', readonly=True)

    street = fields.Char(
        compute=l_parent_compute('street'),
        inverse=l_parent_inverse('street'),
        store=False,
    )
    _street = fields.Char(string="System Street")
    street_use_parent = fields.Boolean(
        string="Use Parent Street"
    )

    street2 = fields.Char(
        compute=l_parent_compute('street2'),
        inverse=l_parent_inverse('street2'),
        store=False,
    )
    _street2 = fields.Char(string="System Street2")
    street2_use_parent = fields.Boolean(
        string="Use Parent Street2"
    )

    zip = fields.Char(
        compute=l_parent_compute('zip'),
        inverse=l_parent_inverse('zip'),
        store=False,
    )
    _zip = fields.Char(string="System Zip")
    zip_use_parent = fields.Boolean(
        string="Use Parent Zip"
    )

    city = fields.Char(
        compute=l_parent_compute('city'),
        inverse=l_parent_inverse('city'),
        store=False,
    )
    _city = fields.Char(string="System City")
    city_use_parent = fields.Boolean(
        string="Use Parent City"
    )

    state_id = fields.Many2one(
        'res.country.state', string='State',
        compute=l_parent_compute('state_id'),
        inverse=l_parent_inverse('state_id'),
        store=False,
    )
    state_name = fields.Char(
        related='state_id.name', string='State Name')
    _state_id = fields.Many2one(
        'res.country.state', string='System State')
    state_id_use_parent = fields.Boolean(
        string="Use Parent State"
    )

    country_id = fields.Many2one(
        'res.country', string='Country',
        default=_default_country_id,
        compute=l_parent_compute('country_id'),
        inverse=l_parent_inverse('country_id'),
        store=False,
    )
    country_name = fields.Char(
        related='country_id.name', string='Country Name')
    _country_id = fields.Many2one(
        'res.country', string='System Country')
    country_id_use_parent = fields.Boolean(
        string="Use Parent Country"
    )

<<<<<<< HEAD
=======
    # Geolocation
    longitude = fields.Float(digits=(16, 5))
    latitude = fields.Float(digits=(16, 5))

>>>>>>> a3b0a91a
    _sql_constraints = [
        ('name_description_check',
         'CHECK(name != description)',
         ("The title of the Location should not be the description")),
    ]

    def _compute_child_count(self):
        mapped_data = read_counts_for_o2m(
            records=self,
            field_name='child_ids'
        )
        for record in self:
            record.child_count = mapped_data.get(record.id, 0)

    def _compute_child_all_count(self):
        for record in self:
            record.child_all_count = len(record.child_all_ids)

    def init(self):
        # Create relation (location_id <-> parent_location_id) as PG View
        # This relation is used to compute field parent_ids
        create_sql_view(
            self.env.cr, 'generic_location_parents_rel_view',
            """
                SELECT c.id AS child_id,
                       p.id AS parent_id
                FROM generic_location AS c
                LEFT JOIN generic_location AS p ON (
                    p.id::character varying IN (
                        SELECT * FROM unnest(regexp_split_to_array(
                            c.parent_path, '/')))
                    AND p.id != c.id)
            """)

    @post_create('parent_id')
    @post_write('parent_id')
    def _post_write_invalidate_childs_cache(self, changes):
        self.invalidate_cache(['parent_ids'])

    # TODO rewrite method
    # this decorator is deprecated and removed in Odoo 13
    def copy(self, default=None):
        # pylint: disable=copy-wo-api-one
        default = dict(default or {})

        copied_count = self.search_count(
            [('name', '=like', (u"Copy of {}%").format(self.name))])
        if not copied_count:
            new_name = (u"Copy of {}").format(self.name)
        else:
            new_name = (u"Copy of {} ({})").format(self.name, copied_count)

        default['name'] = new_name
        return super(GenericLocation, self).copy(default)

    def action_button_show_sublocations(self):
        action = self.get_action_by_xmlid(
            'generic_location.generic_location_action',
            context={'default_parent_id': self.id},
            domain=[('parent_id', '=', self.id)],
        )
        action.update({
            'name': _('Sublocations'),
            'display_name': _('Sublocations'),
        })
        return action

    def _helper_m2o_info_get_fields(self):
        """ Find list of fields, that have to be displayed as location info
            on request form view in 'm2o_info' fields.
        """
        return [
            'name',
            'street', 'street2', 'city', 'zip', 'country_name', 'state_name',
        ]

    def helper_m2o_info_data(self):
        """ Technical method, that is used to prepare data for
            m2o_info fields.
        """
        return helper_get_many2one_info_data(
            self,
            self._helper_m2o_info_get_fields())

    @api.onchange('parent_id')
    def onchange_parent(self):
        for record in self:
            if record.parent_id:
                record.street_use_parent = True
                record.street2_use_parent = True
                record.zip_use_parent = True
                record.city_use_parent = True
                record.state_id_use_parent = True
                record.country_id_use_parent = True
            else:
                record.street_use_parent = False
                record.street2_use_parent = False
                record.zip_use_parent = False
                record.city_use_parent = False
                record.state_id_use_parent = False
                record.country_id_use_parent = False<|MERGE_RESOLUTION|>--- conflicted
+++ resolved
@@ -15,11 +15,8 @@
     _name = 'generic.location'
     _inherit = [
         'mail.thread',
-<<<<<<< HEAD
         'image.mixin',
-=======
         'generic.tag.mixin',
->>>>>>> a3b0a91a
         'generic.mixin.parent.names',
         'generic.mixin.get.action',
         'generic.mixin.track.changes',
@@ -138,13 +135,10 @@
         string="Use Parent Country"
     )
 
-<<<<<<< HEAD
-=======
     # Geolocation
     longitude = fields.Float(digits=(16, 5))
     latitude = fields.Float(digits=(16, 5))
 
->>>>>>> a3b0a91a
     _sql_constraints = [
         ('name_description_check',
          'CHECK(name != description)',

--- conflicted
+++ resolved
@@ -3,11 +3,7 @@
     'author': "Center of Research and Development",
     'website': "https://crnd.pro",
     'license': 'Other proprietary',
-<<<<<<< HEAD
-    'version': '16.0.0.2.1',
-=======
     'version': '15.0.0.3.0',
->>>>>>> e56990e6
 
     'depends': [
         'base_geolocalize',

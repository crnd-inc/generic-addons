--- conflicted
+++ resolved
@@ -12,11 +12,7 @@
     'website': "https://crnd.pro",
 
     'category': 'Generic Team',
-<<<<<<< HEAD
-    'version': '12.0.1.0.12',
-=======
-    'version': '11.0.1.0.14',
->>>>>>> 1accbe5d
+    'version': '12.0.1.0.14',
 
     "depends": [
         'base',

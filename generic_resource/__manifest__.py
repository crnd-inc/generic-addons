--- conflicted
+++ resolved
@@ -10,11 +10,7 @@
     'website': "https://crnd.pro",
 
     'category': 'Generic Resource',
-<<<<<<< HEAD
-    'version': '17.0.1.49.1',
-=======
-    'version': '16.0.1.51.0',
->>>>>>> a7e854af
+    'version': '17.0.1.51.0',
 
     # any module necessary for this one to work correctly
     'depends': [

{
    'name': "Generic Tag (Purchase)",

    'summary': """
        Generic tag integration with purchase addon
    """,

    'author': "Center of Research and Development",
    'website': "https://crnd.pro",

    'category': 'Generic Tags',
<<<<<<< HEAD
    'version': '12.0.1.0.8',
=======
    'version': '11.0.1.0.10',
>>>>>>> f3c9a9ec

    "depends": [
        "generic_tag",
        "purchase",
    ],

    "data": [
        'data/generic_tag_model.xml',
        'views/purchase_order.xml',
        'views/purchase_order_line.xml',
        'views/generic_tag_purchase.xml'
    ],
    'images': ['static/description/banner.png'],
    "installable": True,
    "auto_install": True,
    'license': 'LGPL-3',
}<|MERGE_RESOLUTION|>--- conflicted
+++ resolved
@@ -9,11 +9,7 @@
     'website': "https://crnd.pro",
 
     'category': 'Generic Tags',
-<<<<<<< HEAD
-    'version': '12.0.1.0.8',
-=======
-    'version': '11.0.1.0.10',
->>>>>>> f3c9a9ec
+    'version': '12.0.1.0.10',
 
     "depends": [
         "generic_tag",

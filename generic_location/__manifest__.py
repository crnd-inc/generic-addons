{
    'name': "Generic Location",

    'summary': """
        Allows you to make an abstract description of the
        objects location relative to the general location
        (for example: house3 -> office5 -> room2 -> table5)""",

    'author': "Center of Research and Development",
    'website': "https://crnd.pro",

    'category': 'Generic Location',
<<<<<<< HEAD
    'version': '13.0.1.13.0',
=======
    'version': '12.0.1.14.0',
>>>>>>> 0e14134b

    # any module necessary for this one to work correctly
    'depends': [
        'base_field_m2m_view',
        'generic_mixin',
        'mail',
        'crnd_web_m2o_info_widget',
    ],

    # always loaded
    'data': [
        'security/security.xml',
        'security/ir.model.access.csv',
        'views/generic_location.xml',
        'views/generic_location_type.xml'
    ],
    # only loaded in demonstration mode
    'demo': [
        'demo/demo_location.xml'
    ],
    'images': ['static/description/banner.png'],
    'installable': True,
    'application': False,
    "license": "LGPL-3",
}<|MERGE_RESOLUTION|>--- conflicted
+++ resolved
@@ -10,11 +10,7 @@
     'website': "https://crnd.pro",
 
     'category': 'Generic Location',
-<<<<<<< HEAD
-    'version': '13.0.1.13.0',
-=======
-    'version': '12.0.1.14.0',
->>>>>>> 0e14134b
+    'version': '13.0.1.14.0',
 
     # any module necessary for this one to work correctly
     'depends': [

{
    "name": "Generic Condition",
<<<<<<< HEAD
    "version": "13.0.1.14.0",
=======
    "version": "12.0.1.15.0",
>>>>>>> 29549135
    "author": "Center of Research and Development",
    "website": "https://crnd.pro",
    "license": "LGPL-3",
    "summary": """
        Create generic conditions on which you
        can program some logic in Odoo objects""",
    'category': 'Technical Settings',
    'depends': [
        'web',
        'mail',
        'generic_m2o',
        'generic_rule',
        'generic_mixin',
    ],
    'demo': [
        'demo/demo_data.xml',
    ],
    'data': [
        'data/generic_condition.xml',
        'security/ir.model.access.csv',
        'views/generic_condition_view.xml',
        'views/assets.xml',
        'wizard/test_condition_view.xml',
    ],
    'images': ['static/description/banner.png'],
    'installable': True,
    'auto_install': False,
}<|MERGE_RESOLUTION|>--- conflicted
+++ resolved
@@ -1,10 +1,6 @@
 {
     "name": "Generic Condition",
-<<<<<<< HEAD
-    "version": "13.0.1.14.0",
-=======
-    "version": "12.0.1.15.0",
->>>>>>> 29549135
+    "version": "13.0.1.15.0",
     "author": "Center of Research and Development",
     "website": "https://crnd.pro",
     "license": "LGPL-3",

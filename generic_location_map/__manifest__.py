{
    'name': "Generic Location: Map",

    'summary': "Display locations on map view.",

    'author': "Center of Research and Development",
    'website': "https://crnd.pro",

    'category': 'Generic Location',
<<<<<<< HEAD
    'version': '16.0.1.8.0',
=======
    'version': '15.0.1.9.0',
>>>>>>> c222e0e9

    # any module necessary for this one to work correctly
    'depends': [
        'generic_location',
        'crnd_web_map_view',
    ],

    # always loaded
    'data': [
        'views/generic_location.xml',
    ],
    # only loaded in demonstration mode
    'demo': [
    ],
    'images': ['static/description/banner.png'],
    'installable': True,
    'application': False,
    'license': 'LGPL-3',
}<|MERGE_RESOLUTION|>--- conflicted
+++ resolved
@@ -7,11 +7,7 @@
     'website': "https://crnd.pro",
 
     'category': 'Generic Location',
-<<<<<<< HEAD
-    'version': '16.0.1.8.0',
-=======
-    'version': '15.0.1.9.0',
->>>>>>> c222e0e9
+    'version': '16.0.1.9.0',
 
     # any module necessary for this one to work correctly
     'depends': [

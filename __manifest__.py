--- conflicted
+++ resolved
@@ -10,11 +10,7 @@
     'author': "Center of Research & Development",
     'website': "https://crnd.pro",
     'category': 'Generic Service',
-<<<<<<< HEAD
-    'version': '12.0.1.2.3',
-=======
-    'version': '11.0.1.2.4',
->>>>>>> bfc87a3f
+    'version': '12.0.1.2.4',
 
     # any module necessary for this one to work correctly
     'depends': [

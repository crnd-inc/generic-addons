/* global Promise*/
odoo.define('generic_mixin.WebClient', function (require) {
    "use strict";

    var concurrency = require('web.concurrency');

    require('web.WebClient').include({

        init: function () {
            var self = this;
            self._super.apply(self, arguments);

            // Variable to store pending refreshes
            // Structure:  {'model.name': [id1, id2, id3]}
            // Will be cleaned up on next refresh
            self._generic_refresh_mixin__pending = {};

            // Variable to store pending actions (create, write, unlink)
            // Structure: {'model.name': ['create', 'write']}
            // Will be cleaned on next refresh
            self._generic_refresh_mixin__pending_action = {};

            // Variable to store ids for transmission to ListRenderer
            // Structure: {'model.name': {'create': [id1]}, {'write': [id1]}}
            // Will be cleaned on next refresh
            self._generic_refresh_mixin__refresh_ids = {};

            // Throttle timeout for refresh
            // TODO: first refresh we have to do after 200 ms after message.
            self._generic_refresh_mixin__throttle_timeout = 4000;

            self._generic_refresh_mixin__mutex =
                new concurrency.MutexedDropPrevious();

            // Throttled function to execute only once in
            // throttle timeout time
            self._generic_refresh_mixin__refresher = _.throttle(
                function () {
                    self._generic_mixin_refresh_view__do_refresh();
                },
                self._generic_refresh_mixin__throttle_timeout,
                {'leading': false});
        },

        show_application: function () {
            var shown = this._super(this, arguments);

            // Register channeld for refresh events
            this.call(
                'bus_service', 'addChannel', 'generic_mixin_refresh_view');

            // Register notification handler
            this.call('bus_service', 'onNotification',
                this, this.onBusGMRVNotification);
            return shown;
        },

        // Check if need to update controller
        // :param Controller ctl: controlelr to check
        /* eslint-disable complexity */
        _generic_mixin_refresh_view__do_refresh_check: function (ctl) {
            var self = this;
            if (!ctl) {
                return false;
            }

            var act = self.action_manager.actions[ctl.actionID];
            if (!act) {
                return false;
            }

            var refresh_ids = self._generic_refresh_mixin__pending[
                act.res_model];
            if (!refresh_ids) {
                return false;
            }

            var actions =
                self._generic_refresh_mixin__pending_action[
                    act.res_model];
            if (!actions) {
                return false;
            }

            if (ctl.widget.mode !== 'readonly') {
                return false;
            }

            if (ctl.widget.generic_mixin__is_multi_record &&
                (actions.includes('create') || actions.includes('unlink'))) {
                // Always refresh multirecord view on create or unlink.
                // There is no need to compare changed ids and displayed ids
                // in this case.
                return true;
            }

            // Find ids of records displayed by current action
            var active_ids = [];
            if (act.res_id) {
                active_ids.push(act.res_id);
            }

            if (!ctl.widget.generic_mixin__is_multi_record &&
                ctl.widget.renderer.state.res_id) {
                active_ids = _.union(
                    active_ids, [ctl.widget.renderer.state.res_id]);
            } else if (ctl.widget.generic_mixin__is_multi_record &&
                ctl.widget.renderer.state.res_ids) {
                active_ids = _.union(
                    active_ids, ctl.widget.renderer.state.res_ids);
            } else if (ctl.widget.initialState) {
                if (ctl.widget.initialState.res_id) {
                    active_ids = _.union(
                        active_ids, [ctl.widget.initialState.res_id]);
                } else {
                    active_ids = _.union(
                        active_ids, ctl.widget.initialState.res_ids);
                }
            }

            if (!_.isEmpty(_.intersection(refresh_ids, active_ids))) {
                // Need refresh only is refreshed id is displayed in the view.
                // This is true for both, write and unlink operation.
                return true;
            }

            return false;
        },
        /* eslint-enable complexity */

        // Refresh controller
        // :param Controller ctl: controlelr to check
        _generic_mixin_refresh_view__do_refresh_ctl: function (ctl) {
            if (ctl && ctl.widget) {
                var old_dis_autofocus = ctl.widget.disableAutofocus;

                if (ctl.widget.renderer.generic_refresh_view__is_compatible) {
                    var refresh_ids = this._generic_refresh_mixin__refresh_ids[
                        ctl.widget.modelName];
                    ctl.widget.renderer.generic_refresh_view__set_refresh_ids(
                        refresh_ids);
                }

                if ('disableAutofocus' in ctl.widget) {
                    // In case of it is form view and has 'disableAutofocus'
                    // property, we have to set it to True, to ensure,
                    // that after update form will not scroll to the top.
                    // This helps a lot in case of frequent (1/sec) refresh
                    // events for the model
                    ctl.widget.disableAutofocus = true;
                    return ctl.widget.reload().then(function () {
                        ctl.widget.disableAutofocus = old_dis_autofocus;
                    });
                }

                // Otherwise, simply reload widget
                return ctl.widget.reload();
            }
        },

        _generic_mixin_refresh_view__do_refresh: function () {
            var self = this;

            var cur_ctl = self.action_manager.getCurrentController();

            // TODO: user controller's mutext to avoid errors like
            //       'undefined has no attr commitChanges
            self._generic_refresh_mixin__mutex.exec(function () {
                var promises = [];
                if (self._generic_mixin_refresh_view__do_refresh_check(
                    cur_ctl)) {
                    // Refresh current controller
                    promises.push(
                        self._generic_mixin_refresh_view__do_refresh_ctl(
                            cur_ctl));
                }
                var diag_ctl = self.action_manager.currentDialogController;
                if (self._generic_mixin_refresh_view__do_refresh_check(
                    diag_ctl)) {
                    // Refresh current dialog controller
                    promises.push(
                        self._generic_mixin_refresh_view__do_refresh_ctl(
                            diag_ctl)
                    );
                }
                // Cleanup pending updates
                self._generic_refresh_mixin__pending = {};
                self._generic_refresh_mixin__pending_action = {};
<<<<<<< HEAD

                return Promise.all(promises);
=======
                self._generic_refresh_mixin__refresh_ids = {};
                return $.when.apply($, promises);
>>>>>>> 9bb0efbc
            });
        },

        _generic_mixin_refresh_view_handle: function (message) {
            var self = this;
            var res_model = message.model;
            var res_ids = message.res_ids;
            var action = message.action;

            // Store changed ids
            if (res_model in self._generic_refresh_mixin__pending) {
                self._generic_refresh_mixin__pending[res_model] = _.union(
                    self._generic_refresh_mixin__pending[res_model],
                    res_ids);
            } else {
                self._generic_refresh_mixin__pending[res_model] = res_ids;
            }

            // Store received action
            if (res_model in self._generic_refresh_mixin__pending_action) {
                self._generic_refresh_mixin__pending_action[res_model] =
                    _.union(
                        self._generic_refresh_mixin__pending_action[res_model],
                        [action]);
            } else {
                self._generic_refresh_mixin__pending_action[res_model] = [
                    action];
            }

            // Store changed ids for ListRenderer
            if (action !== 'unlink') {
                if (!(res_model in self._generic_refresh_mixin__refresh_ids)) {
                    self._generic_refresh_mixin__refresh_ids[res_model] = {
                        create: [],
                        write: [],
                    };
                }
                self._generic_refresh_mixin__refresh_ids[res_model][action] =
                    _.union(
                        self._generic_refresh_mixin__refresh_ids[res_model][
                            action], res_ids);
            }
        },

        // The GMRV infix in name is used to avoid possible name conflicts
        onBusGMRVNotification: function (notifications) {
            var self = this;
            _.each(notifications, function (notif) {
                if (notif[0] === 'generic_mixin_refresh_view') {
                    try {
                        self._generic_mixin_refresh_view_handle(notif[1]);
                    } catch (e) {
                        console.log("Cannot refresh view", e);
                    }
                }
            });

            if (!_.isEmpty(self._generic_refresh_mixin__pending_action)) {
                self._generic_refresh_mixin__refresher();
            }
        },
    });
});

<|MERGE_RESOLUTION|>--- conflicted
+++ resolved
@@ -186,13 +186,8 @@
                 // Cleanup pending updates
                 self._generic_refresh_mixin__pending = {};
                 self._generic_refresh_mixin__pending_action = {};
-<<<<<<< HEAD
-
+                self._generic_refresh_mixin__refresh_ids = {};
                 return Promise.all(promises);
-=======
-                self._generic_refresh_mixin__refresh_ids = {};
-                return $.when.apply($, promises);
->>>>>>> 9bb0efbc
             });
         },
 

--- conflicted
+++ resolved
@@ -1,22 +1,13 @@
 import json
-<<<<<<< HEAD
-
-=======
->>>>>>> baff3a89
 from odoo import models, fields, api
 
 
 class GenericLocation(models.Model):
     _inherit = 'generic.location'
 
-<<<<<<< HEAD
-    geolocation_json = fields.Char(compute='_compute_geolocation_json',
-                                   inverse='_inverse_geolocation_json')
-=======
     geolocation_json = fields.Char(
         compute='_compute_geolocation_json',
         inverse='_inverse_geolocation_json')
->>>>>>> baff3a89
 
     @api.depends('latitude', 'longitude')
     def _compute_geolocation_json(self):
@@ -29,15 +20,8 @@
     def _inverse_geolocation_json(self):
         for rec in self:
             geolocation = json.loads(rec.geolocation_json)
-<<<<<<< HEAD
-            if rec.latitude != geolocation['lat']:
-                rec.latitude = geolocation['lat']
-            if rec.longitude != geolocation['lng']:
-                rec.longitude = geolocation['lng']
-=======
             rec.latitude = geolocation['lat']
             rec.longitude = geolocation['lng']
->>>>>>> baff3a89
 
     @api.model
     def _geo_localize(self, street='', zip_code='', city='',

--- conflicted
+++ resolved
@@ -10,11 +10,7 @@
     'website': "https://crnd.pro",
 
     'category': 'Generic Resource',
-<<<<<<< HEAD
-    'version': '14.0.1.50.0',
-=======
-    'version': '13.0.1.51.0',
->>>>>>> 0ba70844
+    'version': '14.0.1.51.0',
 
     # any module necessary for this one to work correctly
     'depends': [

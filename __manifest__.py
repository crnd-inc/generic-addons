{
    'name': "Generic Resource",

    'summary': """
        Provides the ability to create and categorize
        various resources that can be used in other Odoo modules.
    """,

    'author': "Center of Research and Development",
    'website': "https://crnd.pro",

    'category': 'Generic Resource',
<<<<<<< HEAD
    'version': '12.0.1.5.0',
=======
    'version': '11.0.1.5.1',
>>>>>>> 185d1376

    # any module necessary for this one to work correctly
    'depends': [
        'mail',
        'generic_m2o',
        'generic_mixin',
    ],

    # always loaded
    'data': [
        'data/ir_module_category.xml',

        'security/security.xml',
        'security/ir.model.access.csv',

        'data/ir_sequence_data.xml',

        'views/ir_model.xml',
        'views/generic_resource_views.xml',
        'views/generic_resource_type_views.xml',
        'views/generic_resource_simple.xml',
        'views/generic_resource_simple_category.xml',
        'views/assets.xml',

        'data/generic_resource_type_data.xml',
    ],
    'demo': [
        'demo/demo_resource.xml',
    ],
    'images': ['static/description/banner.png'],
    'installable': True,
    'application': False,
    'license': 'OPL-1',
}<|MERGE_RESOLUTION|>--- conflicted
+++ resolved
@@ -10,11 +10,7 @@
     'website': "https://crnd.pro",
 
     'category': 'Generic Resource',
-<<<<<<< HEAD
-    'version': '12.0.1.5.0',
-=======
-    'version': '11.0.1.5.1',
->>>>>>> 185d1376
+    'version': '12.0.1.5.1',
 
     # any module necessary for this one to work correctly
     'depends': [

{
    'name': "Generic Mixin",

    'summary': """
    Technical module with generic mixins, that may help to build other modules
    """,

    'author': "Center of Research and Development",
    'website': "https://crnd.pro",

    'category': 'Technical Settings',
<<<<<<< HEAD
    'version': '13.0.1.73.0',
=======
    'version': '12.0.1.76.0',
>>>>>>> 8d3c6b84

    # any module necessary for this one to work correctly
    'depends': [
        'base',
        'http_routing',
        'bus',
    ],
    'data': [
        'views/assets.xml',
    ],
    'images': ['static/description/banner.png'],
    'installable': True,
    'application': False,
    'license': 'LGPL-3',
}<|MERGE_RESOLUTION|>--- conflicted
+++ resolved
@@ -9,11 +9,7 @@
     'website': "https://crnd.pro",
 
     'category': 'Technical Settings',
-<<<<<<< HEAD
-    'version': '13.0.1.73.0',
-=======
-    'version': '12.0.1.76.0',
->>>>>>> 8d3c6b84
+    'version': '13.0.1.76.0',
 
     # any module necessary for this one to work correctly
     'depends': [

{
    'name': "Generic Tag (Automation)",

    'summary': """
    """,

    'author': "Center of Research and Development",
    'website': "https://crnd.pro",
    'category': 'Generic Tags',
<<<<<<< HEAD
    'version': '12.0.1.0.11',
=======
    'version': '11.0.1.0.11',
>>>>>>> ec98e57e

    "depends": [
        "generic_tag",
        "base_automation",
    ],

    "data": [
        'views/base_automation_view.xml',
    ],
    'images': ['static/description/banner.png'],
    "installable": True,
    "auto_install": True,
    'license': 'LGPL-3',
}<|MERGE_RESOLUTION|>--- conflicted
+++ resolved
@@ -7,11 +7,7 @@
     'author': "Center of Research and Development",
     'website': "https://crnd.pro",
     'category': 'Generic Tags',
-<<<<<<< HEAD
-    'version': '12.0.1.0.11',
-=======
-    'version': '11.0.1.0.11',
->>>>>>> ec98e57e
+    'version': '12.0.1.0.12',
 
     "depends": [
         "generic_tag",

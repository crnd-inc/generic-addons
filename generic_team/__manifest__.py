--- conflicted
+++ resolved
@@ -12,11 +12,7 @@
     'website': "https://crnd.pro",
 
     'category': 'Generic Team',
-<<<<<<< HEAD
-    'version': '13.0.1.17.0',
-=======
-    'version': '12.0.1.18.0',
->>>>>>> 9d35e8e9
+    'version': '13.0.1.18.0',
 
     "depends": [
         'base',

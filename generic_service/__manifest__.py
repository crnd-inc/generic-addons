{
    'name': "Generic Service",

    'summary': """
        Create and manage service catalog
    """,

    'author': "Center of Research and Development",
    'website': "https://crnd.pro",
    'category': 'Generic Service',
<<<<<<< HEAD
    'version': '15.0.1.18.0',
=======
    'version': '14.0.1.19.0',
>>>>>>> f0dd42ce

    # any module necessary for this one to work correctly
    'depends': [
        'mail',
        'generic_mixin',
    ],

    # always loaded
    'data': [
        'security/security.xml',
        'security/ir.model.access.csv',
        'views/generic_service_views.xml',
        'views/generic_service_level_views.xml',
        'views/res_partner_views.xml',
        'views/res_config_settings_view.xml',
        'views/generic_service_group.xml',
        'data/generic_service_default.xml'
    ],
    'demo': [
        'demo/generic_service_demo.xml',
        'demo/generic_service_level_demo.xml',
        'demo/res_partner.xml',
    ],
    'assets': {
        'web.assets_backend': [
            'generic_service/static/src/scss/service_kanban.scss',
        ],
    },
    'images': ['static/description/banner.png'],
    'installable': True,
    'application': False,
    'license': 'LGPL-3',
}<|MERGE_RESOLUTION|>--- conflicted
+++ resolved
@@ -8,11 +8,7 @@
     'author': "Center of Research and Development",
     'website': "https://crnd.pro",
     'category': 'Generic Service',
-<<<<<<< HEAD
-    'version': '15.0.1.18.0',
-=======
-    'version': '14.0.1.19.0',
->>>>>>> f0dd42ce
+    'version': '15.0.1.19.0',
 
     # any module necessary for this one to work correctly
     'depends': [

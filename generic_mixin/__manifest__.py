{
    'name': "Generic Mixin",

    'summary': """
    Technical module with generic mixins, that may help to build other modules
    """,

    'author': "Center of Research and Development",
    'website': "https://crnd.pro",

    'category': 'Technical Settings',
<<<<<<< HEAD
    'version': '16.0.1.76.0',
=======
    'version': '15.0.1.78.0',
>>>>>>> aa11d5a8

    # any module necessary for this one to work correctly
    'depends': [
        'base',
        'http_routing',
        'bus',
    ],
    'data': [
    ],
    'assets': {
        'web.assets_backend': [
            'generic_mixin/static/src/scss/refresh_view.scss',
            'generic_mixin/static/src/js/*.js',
        ],
    },
    'images': ['static/description/banner.png'],
    'installable': True,
    'application': False,
    'license': 'LGPL-3',
}<|MERGE_RESOLUTION|>--- conflicted
+++ resolved
@@ -9,11 +9,7 @@
     'website': "https://crnd.pro",
 
     'category': 'Technical Settings',
-<<<<<<< HEAD
-    'version': '16.0.1.76.0',
-=======
-    'version': '15.0.1.78.0',
->>>>>>> aa11d5a8
+    'version': '16.0.1.78.0',
 
     # any module necessary for this one to work correctly
     'depends': [

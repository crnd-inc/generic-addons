{
    'name': "Generic Mixin",

    'summary': """
    Technical module with generic mixins, that may help to build other modules
    """,

    'author': "Center of Research and Development",
    'website': "https://crnd.pro",

    'category': 'Technical Settings',
<<<<<<< HEAD
    'version': '12.0.1.7.0',
=======
    'version': '11.0.1.8.0',
>>>>>>> ce2364cb

    # any module necessary for this one to work correctly
    'depends': [
        'base',
        'http_routing',
    ],
    'images': ['static/description/banner.png'],
    'installable': True,
    'application': False,
    'license': 'LGPL-3',
}<|MERGE_RESOLUTION|>--- conflicted
+++ resolved
@@ -9,11 +9,7 @@
     'website': "https://crnd.pro",
 
     'category': 'Technical Settings',
-<<<<<<< HEAD
-    'version': '12.0.1.7.0',
-=======
-    'version': '11.0.1.8.0',
->>>>>>> ce2364cb
+    'version': '12.0.1.8.0',
 
     # any module necessary for this one to work correctly
     'depends': [

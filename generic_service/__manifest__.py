--- conflicted
+++ resolved
@@ -8,11 +8,7 @@
     'author': "Center of Research and Development",
     'website': "https://crnd.pro",
     'category': 'Generic Service',
-<<<<<<< HEAD
-    'version': '17.0.1.29.2',
-=======
-    'version': '16.0.1.30.1',
->>>>>>> a7e854af
+    'version': '17.0.1.30.1',
 
     # any module necessary for this one to work correctly
     'depends': [

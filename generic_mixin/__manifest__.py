--- conflicted
+++ resolved
@@ -9,11 +9,7 @@
     'website': "https://crnd.pro",
 
     'category': 'Technical Settings',
-<<<<<<< HEAD
-    'version': '15.0.1.77.0',
-=======
-    'version': '14.0.1.78.0',
->>>>>>> 721d5d6f
+    'version': '15.0.1.78.0',
 
     # any module necessary for this one to work correctly
     'depends': [

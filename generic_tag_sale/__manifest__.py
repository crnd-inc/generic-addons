--- conflicted
+++ resolved
@@ -9,11 +9,7 @@
     'website': "https://crnd.pro",
 
     'category': 'Generic Tags',
-<<<<<<< HEAD
-    'version': '12.0.0.1.8',
-=======
-    'version': '11.0.0.1.9',
->>>>>>> 1274c6e2
+    'version': '12.0.0.1.9',
 
     "depends": [
         "generic_tag",

--- conflicted
+++ resolved
@@ -9,11 +9,7 @@
     'website': "https://crnd.pro",
 
     'category': 'Technical Settings',
-<<<<<<< HEAD
-    'version': '12.0.1.0.7',
-=======
-    'version': '11.0.1.0.8',
->>>>>>> e74a38b4
+    'version': '12.0.1.0.8',
 
     # any module necessary for this one to work correctly
     'depends': [

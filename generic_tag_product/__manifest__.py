--- conflicted
+++ resolved
@@ -9,11 +9,7 @@
     'website': "https://crnd.pro",
 
     'category': 'Generic Tags',
-<<<<<<< HEAD
-    'version': '17.0.1.5.1',
-=======
-    'version': '16.0.1.6.0',
->>>>>>> a7e854af
+    'version': '17.0.1.6.0',
 
     "depends": [
         "generic_tag",

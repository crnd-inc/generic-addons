--- conflicted
+++ resolved
@@ -65,22 +65,6 @@
     child_all_count = fields.Integer(
         compute='_compute_child_all_count', readonly=True)
 
-<<<<<<< HEAD
-=======
-    # Images
-    image = fields.Binary(
-        attachment=True,
-        help="This field holds the image used as image for the location, "
-             "limited to 1024x1024px.")
-    image_medium = fields.Binary(
-        "Medium-sized image", attachment=True,
-        help="Medium-sized image of the location. It is automatically "
-             "resized as a 128x128px image, with aspect ratio preserved, "
-             "only when the image exceeds one of those sizes. ")
-    image_small = fields.Binary(
-        "Small-sized image", attachment=True,
-        help="Small-sized image of the location. It is automatically "
-             "resized as a 64x64px image, with aspect ratio preserved. ")
 
     street = fields.Char(
         compute=l_parent_compute('street'),
@@ -147,7 +131,7 @@
     country_id_use_parent = fields.Boolean(
         string="Use Parent Country"
     )
->>>>>>> 0533b02a
+
     _sql_constraints = [
         ('name_description_check',
          'CHECK(name != description)',

/* global Promise*/
odoo.define('generic_mixin.WebClient', function (require) {
    "use strict";

    var concurrency = require('web.concurrency');

    require('web.WebClient').include({

        init: function () {
            var self = this;
            self._super.apply(self, arguments);

            // Variable to store pending refreshes
            // Structure:  {'model.name': [id1, id2, id3]}
            // Will be cleaned up on next refresh
            self._generic_refresh_mixin__pending = {};

            // Variable to store pending actions (create, write, unlink)
            // Structure: {'model.name': ['create', 'write']}
            // Will be cleaned on next refresh
            self._generic_refresh_mixin__pending_action = {};

            // Throttle timeout for refresh
            // TODO: first refresh we have to do after 200 ms after message.
            self._generic_refresh_mixin__throttle_timeout = 4000;

            self._generic_refresh_mixin__mutex =
                new concurrency.MutexedDropPrevious();

            // Throttled function to execute only once in
            // throttle timeout time
            self._generic_refresh_mixin__refresher = _.throttle(
                function () {
                    self._generic_mixin_refresh_view__do_refresh();
                },
                self._generic_refresh_mixin__throttle_timeout,
                {'leading': false});
        },

        show_application: function () {
            var shown = this._super(this, arguments);

            // Register channeld for refresh events
            this.call(
                'bus_service', 'addChannel', 'generic_mixin_refresh_view');

            // Register notification handler
            this.call('bus_service', 'onNotification',
                this, this.onBusGMRVNotification);
            return shown;
        },

        // Check if need to update controller
        // :param Controller ctl: controlelr to check
        /* eslint-disable complexity */
        _generic_mixin_refresh_view__do_refresh_check: function (ctl) {
            var self = this;
            if (!ctl) {
                return false;
            }

            var act = self.action_manager.actions[ctl.actionID];
            if (!act) {
                return false;
            }

            var refresh_ids = self._generic_refresh_mixin__pending[
                act.res_model];
            if (!refresh_ids) {
                return false;
            }

            var actions =
                self._generic_refresh_mixin__pending_action[
                    act.res_model];
            if (!actions) {
                return false;
            }

            if (ctl.widget.mode !== 'readonly') {
                return false;
            }

            if (ctl.widget.isMultiRecord &&
                (actions.includes('create') || actions.includes('unlink'))) {
                // Always refresh multirecord view on create or unlink.
                // There is no need to compare changed ids and displayed ids
                // in this case.
                return true;
            }

            // Find ids of records displayed by current action
            var active_ids = [];
            if (act.res_id) {
                active_ids.push(act.res_id);
            }

            if (!ctl.widget.isMultiRecord &&
                ctl.widget.renderer.state.res_id) {
                active_ids = _.union(
                    active_ids, [ctl.widget.renderer.state.res_id]);
            } else if (ctl.widget.isMultiRecord &&
                ctl.widget.renderer.state.res_ids) {
                active_ids = _.union(
                    active_ids, ctl.widget.renderer.state.res_ids);
            } else if (ctl.widget.initialState) {
                if (ctl.widget.initialState.res_id) {
                    active_ids = _.union(
                        active_ids, [ctl.widget.initialState.res_id]);
                } else {
                    active_ids = _.union(
                        active_ids, ctl.widget.initialState.res_ids);
                }
            }
<<<<<<< HEAD
=======

>>>>>>> 101690a9
            if (!_.isEmpty(_.intersection(refresh_ids, active_ids))) {
                // Need refresh only is refreshed id is displayed in the view.
                // This is true for both, write and unlink operation.
                return true;
            }

            return false;
        },
        /* eslint-enable complexity */

        // Refresh controller
        // :param Controller ctl: controlelr to check
        _generic_mixin_refresh_view__do_refresh_ctl: function (ctl) {
            if (ctl && ctl.widget) {
                var old_dis_autofocus = ctl.widget.disableAutofocus;
                if ('disableAutofocus' in ctl.widget) {
                    // In case of it is form view and has 'disableAutofocus'
                    // property, we have to set it to True, to ensure,
                    // that after update form will not scroll to the top.
                    // This helps a lot in case of frequent (1/sec) refresh
                    // events for the model
                    ctl.widget.disableAutofocus = true;
                    return ctl.widget.reload().then(function () {
                        ctl.widget.disableAutofocus = old_dis_autofocus;
                    });
                }
                // Otherwise, simply reload widget
                return ctl.widget.reload();
            }
        },

        _generic_mixin_refresh_view__do_refresh: function () {
            var self = this;

            var cur_ctl = self.action_manager.getCurrentController();

            // TODO: user controller's mutext to avoid errors like
            //       'undefined has no attr commitChanges
            self._generic_refresh_mixin__mutex.exec(function () {
                var promises = [];
                if (self._generic_mixin_refresh_view__do_refresh_check(
                    cur_ctl)) {
                    // Refresh current controller
                    promises.push(
                        self._generic_mixin_refresh_view__do_refresh_ctl(
                            cur_ctl));
                }
                var diag_ctl = self.action_manager.currentDialogController;
                if (self._generic_mixin_refresh_view__do_refresh_check(
                    diag_ctl)) {
                    // Refresh current dialog controller
                    promises.push(
                        self._generic_mixin_refresh_view__do_refresh_ctl(
                            diag_ctl)
                    );
                }
                // Cleanup pending updates
                self._generic_refresh_mixin__pending = {};
<<<<<<< HEAD
                return Promise.all(promises);
=======
                self._generic_refresh_mixin__pending_action = {};
                return $.when.apply($, promises);
>>>>>>> 101690a9
            });
        },

        _generic_mixin_refresh_view_handle: function (message) {
            var self = this;
            var res_model = message.model;
            var res_ids = message.res_ids;
            var action = message.action;

            // Store changed ids
            if (res_model in self._generic_refresh_mixin__pending) {
                self._generic_refresh_mixin__pending[res_model] = _.union(
                    self._generic_refresh_mixin__pending[res_model],
                    res_ids);
            } else {
                self._generic_refresh_mixin__pending[res_model] = res_ids;
            }

            // Store received action
            if (res_model in self._generic_refresh_mixin__pending_action) {
                self._generic_refresh_mixin__pending_action[res_model] =
                    _.union(
                        self._generic_refresh_mixin__pending_action[res_model],
                        [action]);
            } else {
                self._generic_refresh_mixin__pending_action[res_model] = [
                    action];
            }
        },

        // The GMRV infix in name is used to avoid possible name conflicts
        onBusGMRVNotification: function (notifications) {
            var self = this;
            _.each(notifications, function (notif) {
                if (notif[0] === 'generic_mixin_refresh_view') {
                    try {
                        self._generic_mixin_refresh_view_handle(notif[1]);
                    } catch (e) {
                        console.log("Cannot refresh view", e);
                    }
                }
            });

            if (!_.isEmpty(self._generic_refresh_mixin__pending_action)) {
                self._generic_refresh_mixin__refresher();
            }
        },
    });
});

<|MERGE_RESOLUTION|>--- conflicted
+++ resolved
@@ -112,10 +112,7 @@
                         active_ids, ctl.widget.initialState.res_ids);
                 }
             }
-<<<<<<< HEAD
-=======
-
->>>>>>> 101690a9
+
             if (!_.isEmpty(_.intersection(refresh_ids, active_ids))) {
                 // Need refresh only is refreshed id is displayed in the view.
                 // This is true for both, write and unlink operation.
@@ -174,12 +171,9 @@
                 }
                 // Cleanup pending updates
                 self._generic_refresh_mixin__pending = {};
-<<<<<<< HEAD
+                self._generic_refresh_mixin__pending_action = {};
+
                 return Promise.all(promises);
-=======
-                self._generic_refresh_mixin__pending_action = {};
-                return $.when.apply($, promises);
->>>>>>> 101690a9
             });
         },
 

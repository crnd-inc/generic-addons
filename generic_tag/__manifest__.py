--- conflicted
+++ resolved
@@ -9,11 +9,7 @@
     'website': "https://crnd.pro",
 
     'category': 'Generic Tags',
-<<<<<<< HEAD
-    'version': '17.0.2.13.2',
-=======
-    'version': '16.0.2.16.0',
->>>>>>> a7e854af
+    'version': '17.0.2.16.0',
 
     "depends": [
         "base",

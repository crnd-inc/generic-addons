{
    'name': "Generic Mixin",

    'summary': """
    Technical module with generic mixins, that may help to build other modules
    """,

    'author': "Center of Research and Development",
    'website': "https://crnd.pro",

    'category': 'Technical Settings',
<<<<<<< HEAD
    'version': '13.0.1.3.1',
=======
    'version': '12.0.1.5.0',
>>>>>>> ecea90ac

    # any module necessary for this one to work correctly
    'depends': [
        'base',
        'http_routing',
    ],
    'images': ['static/description/banner.png'],
    'installable': True,
    'application': False,
    'license': 'LGPL-3',
}<|MERGE_RESOLUTION|>--- conflicted
+++ resolved
@@ -9,11 +9,7 @@
     'website': "https://crnd.pro",
 
     'category': 'Technical Settings',
-<<<<<<< HEAD
-    'version': '13.0.1.3.1',
-=======
-    'version': '12.0.1.5.0',
->>>>>>> ecea90ac
+    'version': '13.0.1.5.0',
 
     # any module necessary for this one to work correctly
     'depends': [

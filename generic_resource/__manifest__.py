{
    'name': "Generic Resource",

    'summary': """
        Provides the ability to create and categorize
        various resources that can be used in other Odoo modules.
    """,

    'author': "Center of Research and Development",
    'website': "https://crnd.pro",

    'category': 'Generic Resource',
<<<<<<< HEAD
    'version': '14.0.1.41.0',
=======
    'version': '13.0.1.42.0',
>>>>>>> 22850b49

    # any module necessary for this one to work correctly
    'depends': [
        'mail',
        'generic_m2o',
        'generic_mixin',
        'base_field_m2m_view',
    ],

    # always loaded
    'data': [
        'data/ir_module_category.xml',

        'security/security.xml',
        'security/ir.model.access.csv',

        'data/ir_sequence_data.xml',

        'views/ir_model.xml',
        'views/generic_resource_views.xml',
        'views/generic_resource_type_views.xml',
        'views/generic_resource_simple.xml',
        'views/generic_resource_simple_category.xml',
        'views/assets.xml',

        'data/generic_resource_type_data.xml',
    ],
    'demo': [
        'demo/demo_resource.xml',
    ],
    'images': ['static/description/banner.png'],
    'installable': True,
    'application': True,
    'license': 'LGPL-3',
}<|MERGE_RESOLUTION|>--- conflicted
+++ resolved
@@ -10,11 +10,7 @@
     'website': "https://crnd.pro",
 
     'category': 'Generic Resource',
-<<<<<<< HEAD
-    'version': '14.0.1.41.0',
-=======
-    'version': '13.0.1.42.0',
->>>>>>> 22850b49
+    'version': '14.0.1.42.0',
 
     # any module necessary for this one to work correctly
     'depends': [

<?xml version="1.0" encoding="UTF-8"?>
<odoo>
    <template id="assets_backend" name="Assets Backend" inherit_id="web.assets_backend">
        <xpath expr="." position="inside">
             <link rel="stylesheet" href="/generic_mixin/static/src/scss/refresh_view.scss"/>

            <script type="text/javascript" src="/generic_mixin/static/src/js/refresh_view_mixin.js"/>
            <script type="text/javascript" src="/generic_mixin/static/src/js/web_client.js"/>
<<<<<<< HEAD
            <script type="text/javascript" src="/generic_mixin/static/src/js/abstract_view.js"/>
            <script type="text/javascript" src="/generic_mixin/static/src/js/abstract_controller.js"/>
=======
            <script type="text/javascript" src="/generic_mixin/static/src/js/list_renderer.js"/>
            <script type="text/javascript" src="/generic_mixin/static/src/js/kanban_renderer.js"/>
            <script type="text/javascript" src="/generic_mixin/static/src/js/kanban_record.js"/>
>>>>>>> 9bb0efbc
        </xpath>
    </template>
</odoo><|MERGE_RESOLUTION|>--- conflicted
+++ resolved
@@ -6,14 +6,11 @@
 
             <script type="text/javascript" src="/generic_mixin/static/src/js/refresh_view_mixin.js"/>
             <script type="text/javascript" src="/generic_mixin/static/src/js/web_client.js"/>
-<<<<<<< HEAD
             <script type="text/javascript" src="/generic_mixin/static/src/js/abstract_view.js"/>
             <script type="text/javascript" src="/generic_mixin/static/src/js/abstract_controller.js"/>
-=======
             <script type="text/javascript" src="/generic_mixin/static/src/js/list_renderer.js"/>
             <script type="text/javascript" src="/generic_mixin/static/src/js/kanban_renderer.js"/>
             <script type="text/javascript" src="/generic_mixin/static/src/js/kanban_record.js"/>
->>>>>>> 9bb0efbc
         </xpath>
     </template>
 </odoo>
--- conflicted
+++ resolved
@@ -42,12 +42,8 @@
         - whoami
         - odoo-helper --version
         - odoo-helper status --tools-versions --ci-tools-versions
-<<<<<<< HEAD
+        - odood --version
         - echo "Checking branch compatability $CI_COMMIT_BRANCH" && [[ "$CI_COMMIT_BRANCH" =~ ^14.0(-.*)?$ ]]
-=======
-        - odood --version
-        - echo "Checking branch compatability $CI_COMMIT_BRANCH" && [[ "$CI_COMMIT_BRANCH" =~ ^13.0(-.*)?$ ]]
->>>>>>> 976e4144
 
 flake8:
     stage: static-test
@@ -114,7 +110,7 @@
     coverage: '/^TOTAL\s+\d+\s+\d+\s+(\d+\%)/'
 
 test_installation_no_demo:
-    image: registry.crnd.pro/crnd-opensource/docker/odoo-ci-x:13.0-ci
+    image: registry.crnd.pro/crnd-opensource/docker/odoo-ci-x:14.0-ci
     stage: test
     variables:
         ODOO_DB_NAME: test-db-clean

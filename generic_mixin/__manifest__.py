{
    'name': "Generic Mixin",

    'summary': """
    Technical module with generic mixins, that may help to build other modules
    """,

    'author': "Center of Research and Development",
    'website': "https://crnd.pro",

    'category': 'Technical Settings',
<<<<<<< HEAD
    'version': '13.0.1.57.0',
=======
    'version': '12.0.1.58.0',
>>>>>>> 716d4b0c

    # any module necessary for this one to work correctly
    'depends': [
        'base',
        'http_routing',
        'bus',
    ],
    'data': [
        'views/assets.xml',
    ],
    'images': ['static/description/banner.png'],
    'installable': True,
    'application': False,
    'license': 'LGPL-3',
}<|MERGE_RESOLUTION|>--- conflicted
+++ resolved
@@ -9,11 +9,7 @@
     'website': "https://crnd.pro",
 
     'category': 'Technical Settings',
-<<<<<<< HEAD
-    'version': '13.0.1.57.0',
-=======
-    'version': '12.0.1.58.0',
->>>>>>> 716d4b0c
+    'version': '13.0.1.58.0',
 
     # any module necessary for this one to work correctly
     'depends': [

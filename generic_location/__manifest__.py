{
    'name': "Generic Location",

    'summary': """
        Allows you to make an abstract description of the
        objects location relative to the general location
        (for example: house3 -> office5 -> room2 -> table5)""",

    'author': "Center of Research and Development",
    'website': "https://crnd.pro",

    'category': 'Generic Location',
<<<<<<< HEAD
    'version': '12.0.1.1.11',
=======
    'version': '11.0.1.2.1',
>>>>>>> 29f8960e

    # any module necessary for this one to work correctly
    'depends': [
        'base_field_m2m_view',
        'generic_mixin',
        'mail',
    ],

    # always loaded
    'data': [
        'security/security.xml',
        'security/ir.model.access.csv',
        'views/generic_location.xml'
    ],
    # only loaded in demonstration mode
    'demo': [
        'demo/demo_location.xml'
    ],
    'images': ['static/description/banner.png'],
    'installable': True,
    'application': False,
    "license": "LGPL-3",
}<|MERGE_RESOLUTION|>--- conflicted
+++ resolved
@@ -10,11 +10,7 @@
     'website': "https://crnd.pro",
 
     'category': 'Generic Location',
-<<<<<<< HEAD
-    'version': '12.0.1.1.11',
-=======
-    'version': '11.0.1.2.1',
->>>>>>> 29f8960e
+    'version': '12.0.1.2.1',
 
     # any module necessary for this one to work correctly
     'depends': [

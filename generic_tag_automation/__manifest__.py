--- conflicted
+++ resolved
@@ -7,11 +7,7 @@
     'author': "Center of Research and Development",
     'website': "https://crnd.pro",
     'category': 'Generic Tags',
-<<<<<<< HEAD
-    'version': '14.0.1.1.1',
-=======
-    'version': '13.0.1.2.0',
->>>>>>> 434436e1
+    'version': '14.0.1.2.0',
 
     "depends": [
         "generic_tag",

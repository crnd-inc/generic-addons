--- conflicted
+++ resolved
@@ -12,11 +12,7 @@
     'website': "https://crnd.pro",
 
     'category': 'Generic Team',
-<<<<<<< HEAD
-    'version': '16.0.1.16.0',
-=======
-    'version': '15.0.1.17.0',
->>>>>>> c222e0e9
+    'version': '16.0.1.17.0',
 
     "depends": [
         'base',

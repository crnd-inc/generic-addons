--- conflicted
+++ resolved
@@ -42,12 +42,8 @@
         - whoami
         - odoo-helper --version
         - odoo-helper status --tools-versions --ci-tools-versions
-<<<<<<< HEAD
+        - odood --version
         - echo "Checking branch compatability $CI_COMMIT_BRANCH" && [[ "$CI_COMMIT_BRANCH" =~ ^13.0(-.*)?$ ]]
-=======
-        - odood --version
-        - echo "Checking branch compatability $CI_COMMIT_BRANCH" && [[ "$CI_COMMIT_BRANCH" =~ ^12.0(-.*)?$ ]]
->>>>>>> b6bf4d25
 
 flake8:
     stage: static-test

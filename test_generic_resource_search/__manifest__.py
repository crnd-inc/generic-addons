{
    'name': "Tests Generic Resource (Search Tests)",
    'summary': (
        "Technical module that have to be used to test "
        "Generic Resource search cases "),
    'author': "Center of Research and Development",
    'website': "https://crnd.pro",
    'category': 'Hidden',
<<<<<<< HEAD
    'version': '16.0.0.4.0',
=======
    'version': '15.0.0.5.0',
>>>>>>> 5cdb3a7f
    'depends': [
        'generic_resource',
        'generic_m2o',
    ],
    'data': [
        'security/ir.model.access.csv',

        'views/test_generic_resource_name_search.xml',
        'views/generic_resource_test_model.xml',

        'data/generic_resource_type_data.xml',
    ],
    'demo': [
        'demo/demo_resource_test_records.xml',
        'demo/demo_resource.xml',
    ],
    'installable': True,
    'application': False,
    'license': 'LGPL-3',
}<|MERGE_RESOLUTION|>--- conflicted
+++ resolved
@@ -6,11 +6,7 @@
     'author': "Center of Research and Development",
     'website': "https://crnd.pro",
     'category': 'Hidden',
-<<<<<<< HEAD
-    'version': '16.0.0.4.0',
-=======
-    'version': '15.0.0.5.0',
->>>>>>> 5cdb3a7f
+    'version': '16.0.0.5.0',
     'depends': [
         'generic_resource',
         'generic_m2o',

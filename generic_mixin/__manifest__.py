--- conflicted
+++ resolved
@@ -9,11 +9,7 @@
     'website': "https://crnd.pro",
 
     'category': 'Technical Settings',
-<<<<<<< HEAD
-    'version': '14.0.1.32.0',
-=======
-    'version': '13.0.1.33.1',
->>>>>>> 44d778c2
+    'version': '14.0.1.33.1',
 
     # any module necessary for this one to work correctly
     'depends': [

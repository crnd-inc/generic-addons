--- conflicted
+++ resolved
@@ -10,11 +10,7 @@
     'website': "https://crnd.pro",
 
     'category': 'Generic Resource',
-<<<<<<< HEAD
-    'version': '16.0.1.48.0',
-=======
-    'version': '15.0.1.49.0',
->>>>>>> 53fd96a7
+    'version': '16.0.1.49.0',
 
     # any module necessary for this one to work correctly
     'depends': [

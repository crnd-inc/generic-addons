{
    'name': "Generic Location (Geo Localization)",

    'summary': """
        Generic Location (Automaticaly determine geo coordinates
        for location by its address)""",

    'author': "Center of Research and Development",
    'website': "https://crnd.pro",

    'category': 'Generic Location',
<<<<<<< HEAD
    'version': '13.0.1.1.0',
=======
    'version': '12.0.1.2.0',
>>>>>>> 7759c6f4

    # any module necessary for this one to work correctly
    'depends': [
        'generic_location_geo',
        'generic_location_address',
        'base_geolocalize',
    ],

    # always loaded
    'data': [
        'views/generic_location.xml',
    ],
    # only loaded in demonstration mode
    'demo': [
    ],
    'images': ['static/description/banner.png'],
    'installable': False,
    'application': False,
    'license': 'LGPL-3',
}<|MERGE_RESOLUTION|>--- conflicted
+++ resolved
@@ -9,11 +9,7 @@
     'website': "https://crnd.pro",
 
     'category': 'Generic Location',
-<<<<<<< HEAD
-    'version': '13.0.1.1.0',
-=======
     'version': '12.0.1.2.0',
->>>>>>> 7759c6f4
 
     # any module necessary for this one to work correctly
     'depends': [

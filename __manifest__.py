--- conflicted
+++ resolved
@@ -8,11 +8,8 @@
     'author': "Center of Research and Development",
     'website': "https://crnd.pro",
     'category': 'Generic Service',
-<<<<<<< HEAD
-    'version': '12.0.1.6.1',
-=======
-    'version': '11.0.1.6.3',
->>>>>>> 2986435f
+    'version': '12.0.1.6.3',
+
 
     # any module necessary for this one to work correctly
     'depends': [

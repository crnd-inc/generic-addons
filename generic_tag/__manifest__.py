--- conflicted
+++ resolved
@@ -9,11 +9,7 @@
     'website': "https://crnd.pro",
 
     'category': 'Generic Tags',
-<<<<<<< HEAD
-    'version': '14.0.2.11.0',
-=======
-    'version': '13.0.2.13.0',
->>>>>>> f915fccb
+    'version': '14.0.2.13.0',
 
     "depends": [
         "base",

{
    'name': "Generic Tag (Account)",

    'summary': """
        Generic tag integration with account addon
    """,

    'author': "Center of Research and Development",
    'website': "https://crnd.pro",

    'category': 'Generic Tags',
<<<<<<< HEAD
    'version': '15.0.1.4.0',
=======
    'version': '14.0.1.5.0',
>>>>>>> 8ed19f45

    "depends": [
        "generic_tag",
        "account",
    ],

    "data": [
        'data/generic_tag_model.xml',
        'views/account_move.xml',
        'views/tag_view.xml',
    ],
    'images': ['static/description/banner.png'],
    "installable": True,
    "auto_install": True,
    'license': 'LGPL-3',
}<|MERGE_RESOLUTION|>--- conflicted
+++ resolved
@@ -9,11 +9,7 @@
     'website': "https://crnd.pro",
 
     'category': 'Generic Tags',
-<<<<<<< HEAD
-    'version': '15.0.1.4.0',
-=======
-    'version': '14.0.1.5.0',
->>>>>>> 8ed19f45
+    'version': '15.0.1.5.0',
 
     "depends": [
         "generic_tag",

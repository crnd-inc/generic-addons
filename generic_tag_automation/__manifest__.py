--- conflicted
+++ resolved
@@ -7,11 +7,7 @@
     'author': "Center of Research and Development",
     'website': "https://crnd.pro",
     'category': 'Generic Tags',
-<<<<<<< HEAD
-    'version': '13.0.1.1.1',
-=======
-    'version': '12.0.1.2.0',
->>>>>>> 8cb2a845
+    'version': '13.0.1.2.0',
 
     "depends": [
         "generic_tag",

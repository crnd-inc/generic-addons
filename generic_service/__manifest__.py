{
    'name': "Generic Service",

    'summary': """
        Create and manage service catalog
    """,

    'author': "Center of Research and Development",
    'website': "https://crnd.pro",
    'category': 'Generic Service',
<<<<<<< HEAD
    'version': '16.0.1.20.0',
=======
    'version': '15.0.1.20.1',
>>>>>>> 5840e420

    # any module necessary for this one to work correctly
    'depends': [
        'mail',
        'generic_mixin',
    ],

    # always loaded
    'data': [
        'security/security.xml',
        'security/ir.model.access.csv',
        'views/generic_service_views.xml',
        'views/generic_service_level_views.xml',
        'views/res_partner_views.xml',
        'views/res_config_settings_view.xml',
        'views/generic_service_group.xml',
        'data/generic_service_default.xml'
    ],
    'demo': [
        'demo/generic_service_demo.xml',
        'demo/generic_service_level_demo.xml',
        'demo/res_partner.xml',
    ],
    'assets': {
        'web.assets_backend': [
            'generic_service/static/src/scss/service_kanban.scss',
        ],
    },
    'images': ['static/description/banner.png'],
    'installable': True,
    'application': False,
    'license': 'LGPL-3',
}<|MERGE_RESOLUTION|>--- conflicted
+++ resolved
@@ -8,11 +8,7 @@
     'author': "Center of Research and Development",
     'website': "https://crnd.pro",
     'category': 'Generic Service',
-<<<<<<< HEAD
-    'version': '16.0.1.20.0',
-=======
-    'version': '15.0.1.20.1',
->>>>>>> 5840e420
+    'version': '16.0.1.20.1',
 
     # any module necessary for this one to work correctly
     'depends': [

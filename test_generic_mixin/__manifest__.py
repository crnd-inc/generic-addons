{
    'name': "Generic Mixin (Tests)",
    'summary': """
        Technical module that have to be used to test Generic Mixin module
    """,
    'author': "Center of Research and Development",
    'website': "https://crnd.pro",
    'category': 'Hidden',
<<<<<<< HEAD
    'version': '16.0.0.19.0',
=======
    'version': '15.0.0.20.0',
>>>>>>> d80e12d9
    'depends': [
        'generic_mixin',
        'calendar',
    ],
    'data': [
        'security/ir.model.access.csv',
        'views/test_refresh_view.xml',
    ],
    'demo': [
        'demo/test_track_changes.xml',
        'demo/test_noupdate_on_write.xml',
        'demo/ir_sequence.xml',
    ],
    'images': ['static/description/banner.png'],
    'installable': True,
    'application': False,
    'license': 'LGPL-3',
}<|MERGE_RESOLUTION|>--- conflicted
+++ resolved
@@ -6,11 +6,7 @@
     'author': "Center of Research and Development",
     'website': "https://crnd.pro",
     'category': 'Hidden',
-<<<<<<< HEAD
-    'version': '16.0.0.19.0',
-=======
-    'version': '15.0.0.20.0',
->>>>>>> d80e12d9
+    'version': '16.0.0.20.0',
     'depends': [
         'generic_mixin',
         'calendar',

{
    'name': "Generic Location: Map",

    'summary': "Display locations on map view.",

    'author': "Center of Research and Development",
    'website': "https://crnd.pro",

    'category': 'Generic Location',
<<<<<<< HEAD
    'version': '17.0.1.9.0',
=======
    'version': '16.0.1.13.0',
>>>>>>> a7e854af

    # any module necessary for this one to work correctly
    'depends': [
        'generic_location',
        'generic_location_geolocalize',
        'crnd_web_map_view',
        'crnd_web_widget_select_geolocation',
    ],

    # always loaded
    'data': [
        'views/generic_location.xml',
    ],
    # only loaded in demonstration mode
    'demo': [
    ],
    'images': ['static/description/banner.png'],
    'installable': False,
    'application': False,
    'license': 'LGPL-3',
}<|MERGE_RESOLUTION|>--- conflicted
+++ resolved
@@ -7,11 +7,7 @@
     'website': "https://crnd.pro",
 
     'category': 'Generic Location',
-<<<<<<< HEAD
-    'version': '17.0.1.9.0',
-=======
     'version': '16.0.1.13.0',
->>>>>>> a7e854af
 
     # any module necessary for this one to work correctly
     'depends': [

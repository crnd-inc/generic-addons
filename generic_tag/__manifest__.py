{
    'name': "Generic Tag",

    'summary': """
        Generic tag management.
    """,

    'author': "Center of Research and Development",
    'website': "https://crnd.pro",

    'category': 'Generic Tags',
<<<<<<< HEAD
    'version': '16.0.2.10.0',
=======
    'version': '15.0.2.11.0',
>>>>>>> 97ab060e

    "depends": [
        "base",
    ],

    "data": [
        'security/base_security.xml',
        'security/ir.model.access.csv',
        'views/generic_tag_view.xml',
        'views/generic_tag_category_view.xml',
        'views/generic_tag_model_view.xml',
        'wizard/wizard_manage_tags.xml',
    ],
    'images': ['static/description/banner.png'],
    "installable": True,
    "application": True,
    'license': 'LGPL-3',
}<|MERGE_RESOLUTION|>--- conflicted
+++ resolved
@@ -9,11 +9,7 @@
     'website': "https://crnd.pro",
 
     'category': 'Generic Tags',
-<<<<<<< HEAD
-    'version': '16.0.2.10.0',
-=======
-    'version': '15.0.2.11.0',
->>>>>>> 97ab060e
+    'version': '16.0.2.11.0',
 
     "depends": [
         "base",

{
    'name': "Generic Service",

    'summary': """
        Create and manage service catalog
    """,

    'author': "Center of Research and Development",
    'website': "https://crnd.pro",
    'category': 'Generic Service',
<<<<<<< HEAD
    'version': '12.0.1.4.0',
=======
    'version': '11.0.1.5.0',
>>>>>>> 9e61351c

    # any module necessary for this one to work correctly
    'depends': [
        'mail',
        'generic_mixin',
    ],

    # always loaded
    'data': [
        'security/security.xml',
        'security/ir.model.access.csv',
        'views/assets.xml',
        'views/generic_service_views.xml',
        'views/generic_service_level_views.xml',
        'views/res_partner_views.xml',
        'views/res_config_settings_view.xml',
        'data/generic_service_default.xml'
    ],
    'demo': [
        'demo/generic_service_demo.xml',
        'demo/generic_service_level_demo.xml',
        'demo/res_partner.xml',
    ],
    'images': ['static/description/banner.png'],
    'installable': True,
    'application': False,
    'license': 'OPL-1',
}<|MERGE_RESOLUTION|>--- conflicted
+++ resolved
@@ -8,11 +8,7 @@
     'author': "Center of Research and Development",
     'website': "https://crnd.pro",
     'category': 'Generic Service',
-<<<<<<< HEAD
-    'version': '12.0.1.4.0',
-=======
-    'version': '11.0.1.5.0',
->>>>>>> 9e61351c
+    'version': '12.0.1.5.0',
 
     # any module necessary for this one to work correctly
     'depends': [

--- conflicted
+++ resolved
@@ -6,11 +6,7 @@
     'author': "Center of Research and Development",
     'website': "https://crnd.pro",
     'category': 'Hidden',
-<<<<<<< HEAD
-    'version': '16.0.0.1.0',
-=======
-    'version': '15.0.0.3.0',
->>>>>>> aa11d5a8
+    'version': '16.0.0.3.0',
     'depends': [
         'generic_resource',
         'generic_m2o',

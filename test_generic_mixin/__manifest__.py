{
    'name': "Generic Mixin (Tests)",
    'summary': """
        Technical module that have to be used to test Generic Mixin module
    """,
    'author': "Center of Research and Development",
    'website': "https://crnd.pro",
    'category': 'Hidden',
<<<<<<< HEAD
    'version': '12.0.0.2.0',
=======
    'version': '11.0.0.3.0',
>>>>>>> 9c85e5ff
    'depends': [
        'generic_mixin',
    ],
    'data': [
        'security/ir.model.access.csv',
    ],
    'demo': [
        'demo/test_track_changes.xml',
        'demo/test_noupdate_on_write.xml',
    ],
    'images': ['static/description/banner.png'],
    'installable': True,
    'application': False,
    'license': 'LGPL-3',
}<|MERGE_RESOLUTION|>--- conflicted
+++ resolved
@@ -6,11 +6,7 @@
     'author': "Center of Research and Development",
     'website': "https://crnd.pro",
     'category': 'Hidden',
-<<<<<<< HEAD
-    'version': '12.0.0.2.0',
-=======
-    'version': '11.0.0.3.0',
->>>>>>> 9c85e5ff
+    'version': '12.0.0.3.0',
     'depends': [
         'generic_mixin',
     ],

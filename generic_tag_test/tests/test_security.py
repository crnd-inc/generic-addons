<<<<<<< HEAD
from openerp.tests.common import TransactionCase
=======
# -*- coding: utf-8 -*-
from openerp.tests.common import SavepointCase
>>>>>>> eb589b7c
from openerp.exceptions import AccessError
import logging
_logger = logging.getLogger(__name__)


class TestSecurity(SavepointCase):
    """ Check basic tag logic
    """

    @classmethod
    def setUpClass(cls):
        super(TestSecurity, cls).setUpClass()

        cls.test_model = cls.env.ref('generic_tag_test.test_tag_model')
        cls.test_record_1 = cls.env.ref('generic_tag_test.taggable_object_1')
        cls.test_record_2 = cls.env.ref('generic_tag_test.taggable_object_2')
        cls.test_tag_cat_1 = cls.env.ref(
            'generic_tag_test.test_tag_category_1')
        cls.test_tag_1 = cls.env.ref('generic_tag_test.test_tag_1')
        cls.test_tag_2 = cls.env.ref('generic_tag_test.test_tag_2')
        cls.test_tag_3 = cls.env.ref('generic_tag_test.test_tag_3')
        cls.test_tag_4 = cls.env.ref('generic_tag_test.test_tag_4')
        cls.test_tags = (cls.test_tag_1 |
                         cls.test_tag_2 |
                         cls.test_tag_3 |
                         cls.test_tag_4)

        cls.demo_user = cls.env.ref('base.user_demo')
        cls.demo_user.groups_id |= cls.env.ref('base.group_user')
        cls.uenv = cls.env(user=cls.demo_user)

    def test_simple_user_access_records(self):
        # Add to record 2 one tag without group and one tag with group
        self.test_record_2.tag_ids |= self.test_tag_1
        self.test_record_2.tag_ids |= self.test_tag_4

        self.assertEqual(len(self.test_record_2.tag_ids), 2)

        urec = self.uenv['generic.tag.test.model'].browse(
            self.test_record_2.id)
        urec.ensure_one()
        self.assertEqual(len(urec.tag_ids), 1)
        self.assertEqual(urec.tag_ids[0].id, self.test_tag_1.id)

        self.demo_user.groups_id |= self.env.ref(
            'generic_tag_test.group_tags_test_group')

        urec = self.uenv['generic.tag.test.model'].browse(
            self.test_record_2.id)
        urec.ensure_one()
        self.assertEqual(len(urec.tag_ids), 2)
        self.assertIn(self.test_tag_1.id, urec.tag_ids.ids)
        self.assertIn(self.test_tag_4.id, urec.tag_ids.ids)

        uGenericTag = self.uenv['generic.tag']
        # Test create
        with self.assertRaises(AccessError):
            uGenericTag.create({
                'name': 'D',
                'model_id': self.test_model.id
            })

        # Test write
        with self.assertRaises(AccessError):
            uGenericTag.browse(self.test_tag_1.id).write({'name': 'D'})

        with self.assertRaises(AccessError):
            uGenericTag.browse(self.test_tag_4.id).write({'name': 'D'})

        # Test unlink
        with self.assertRaises(AccessError):
            uGenericTag.browse(self.test_tag_1.id).unlink()

        with self.assertRaises(AccessError):
            uGenericTag.browse(self.test_tag_4.id).unlink()

    def test_tags_user_access_records(self):
        self.demo_user.groups_id |= self.env.ref(
            'generic_tag.group_tags_user')

        # Add to record 2 one tag without group and one tag with group
        self.test_record_2.tag_ids |= self.test_tag_1
        self.test_record_2.tag_ids |= self.test_tag_4

        self.assertEqual(len(self.test_record_2.tag_ids), 2)

        urec = self.uenv['generic.tag.test.model'].browse(
            self.test_record_2.id)
        urec.ensure_one()
        self.assertEqual(len(urec.tag_ids), 1)
        self.assertEqual(urec.tag_ids[0].id, self.test_tag_1.id)

        self.demo_user.groups_id |= self.env.ref(
            'generic_tag_test.group_tags_test_group')

        urec = self.uenv['generic.tag.test.model'].browse(
            self.test_record_2.id)
        urec.ensure_one()
        self.assertEqual(len(urec.tag_ids), 2)
        self.assertIn(self.test_tag_1.id, urec.tag_ids.ids)
        self.assertIn(self.test_tag_4.id, urec.tag_ids.ids)

        uGenericTag = self.uenv['generic.tag']
        # Test create
        with self.assertRaises(AccessError):
            uGenericTag.create({
                'name': 'D',
                'model_id': self.test_model.id
            })

        # Test write
        with self.assertRaises(AccessError):
            uGenericTag.browse(self.test_tag_1.id).write({'name': 'D'})

        with self.assertRaises(AccessError):
            uGenericTag.browse(self.test_tag_4.id).write({'name': 'C'})

        # Test unlink
        with self.assertRaises(AccessError):
            uGenericTag.browse(self.test_tag_1.id).unlink()

        with self.assertRaises(AccessError):
            uGenericTag.browse(self.test_tag_4.id).unlink()

    def test_tags_user_restricted_access_records(self):
        self.demo_user.groups_id |= self.env.ref(
            'generic_tag.group_tags_user_restricted')

        # Add to record 2 one tag without group and one tag with group
        self.test_record_2.tag_ids |= self.test_tag_1
        self.test_record_2.tag_ids |= self.test_tag_4

        self.assertEqual(len(self.test_record_2.tag_ids), 2)

        urec = self.uenv['generic.tag.test.model'].browse(
            self.test_record_2.id)
        urec.ensure_one()
        self.assertEqual(len(urec.tag_ids), 0)

        self.demo_user.groups_id |= self.env.ref(
            'generic_tag_test.group_tags_test_group')

        urec = self.uenv['generic.tag.test.model'].browse(
            self.test_record_2.id)
        urec.ensure_one()
        self.assertEqual(len(urec.tag_ids), 1)
        self.assertIn(self.test_tag_4.id, urec.tag_ids.ids)

    def test_tags_manager_access_records(self):
        self.demo_user.groups_id |= self.env.ref(
            'generic_tag.group_tags_manager')

        # Add to record 2 one tag without group and one tag with group
        self.test_record_2.tag_ids |= self.test_tag_1
        self.test_record_2.tag_ids |= self.test_tag_4

        self.assertEqual(len(self.test_record_2.tag_ids), 2)

        urec = self.uenv['generic.tag.test.model'].browse(
            self.test_record_2.id)
        urec.ensure_one()
        self.assertEqual(len(urec.tag_ids), 2)
        self.assertIn(self.test_tag_1.id, urec.tag_ids.ids)
        self.assertIn(self.test_tag_4.id, urec.tag_ids.ids)

        self.demo_user.groups_id |= self.env.ref(
            'generic_tag_test.group_tags_test_group')

        urec = self.uenv['generic.tag.test.model'].browse(
            self.test_record_2.id)
        urec.ensure_one()
        self.assertEqual(len(urec.tag_ids), 2)
        self.assertIn(self.test_tag_1.id, urec.tag_ids.ids)
        self.assertIn(self.test_tag_4.id, urec.tag_ids.ids)

        # Tag create/edit/unlink should not raise exception
        uGenericTag = self.uenv['generic.tag']
        # Test create
        uGenericTag.create({
            'name': 'A',
            'model_id': self.test_model.id
        })

        # Test write
        uGenericTag.browse(self.test_tag_1.id).write({'name': 'D'})
        uGenericTag.browse(self.test_tag_4.id).write({'name': 'C'})

        # Test unlink
        uGenericTag.browse(self.test_tag_1.id).unlink()
        uGenericTag.browse(self.test_tag_4.id).unlink()<|MERGE_RESOLUTION|>--- conflicted
+++ resolved
@@ -1,9 +1,4 @@
-<<<<<<< HEAD
-from openerp.tests.common import TransactionCase
-=======
-# -*- coding: utf-8 -*-
 from openerp.tests.common import SavepointCase
->>>>>>> eb589b7c
 from openerp.exceptions import AccessError
 import logging
 _logger = logging.getLogger(__name__)

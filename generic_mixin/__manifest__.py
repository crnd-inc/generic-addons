{
    'name': "Generic Mixin",

    'summary': """
    Technical module with generic mixins, that may help to build other modules
    """,

    'author': "Center of Research and Development",
    'website': "https://crnd.pro",

    'category': 'Technical Settings',
<<<<<<< HEAD
    'version': '13.0.1.68.0',
=======
    'version': '12.0.1.69.0',
>>>>>>> 8cb2a845

    # any module necessary for this one to work correctly
    'depends': [
        'base',
        'http_routing',
        'bus',
    ],
    'data': [
        'views/assets.xml',
    ],
    'images': ['static/description/banner.png'],
    'installable': True,
    'application': False,
    'license': 'LGPL-3',
}<|MERGE_RESOLUTION|>--- conflicted
+++ resolved
@@ -9,11 +9,7 @@
     'website': "https://crnd.pro",
 
     'category': 'Technical Settings',
-<<<<<<< HEAD
-    'version': '13.0.1.68.0',
-=======
-    'version': '12.0.1.69.0',
->>>>>>> 8cb2a845
+    'version': '13.0.1.69.0',
 
     # any module necessary for this one to work correctly
     'depends': [

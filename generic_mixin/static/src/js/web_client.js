odoo.define('generic_mixin.WebClient', function (require) {
    "use strict";

    require('web.WebClient').include({

        init: function () {
            var self = this;
            self._super.apply(self, arguments);

            // Variable to store pending refreshes
            // Structure:  {'model.name': [id1, id2, id3]}
            // Will be cleaned up on next refresh
            self._generic_refresh_mixin__pending = {};
            self._generic_refresh_mixin__throttle_timeout = 2000;

            // Throttled function to execute only once in
            // throttle timeout time
            self._generic_refresh_mixin__refresher = _.throttle(function () {
                self._generic_mixin_refresh_view__do_refresh();
            }, self._generic_refresh_mixin__throttle_timeout);
        },

        show_application: function () {
            var shown = this._super(this, arguments);

            // Register channeld for refresh events
            this.call(
                'bus_service', 'addChannel', 'generic_mixin_refresh_view');

            // Register notification handler
            this.call('bus_service', 'onNotification',
                this, this.onBusGMRVNotification);
            return shown;
        },

        // Check if need to update controller
        // :param Controller ctl: controlelr to check
        _generic_mixin_refresh_view__do_refresh_check: function (ctl) {
            var self = this;
            if (!ctl) {
                return false;
            }

            var act = self.action_manager.actions[ctl.actionID];
            if (!act) {
                return false;
            }

            var refresh_ids = self._generic_refresh_mixin__pending[
                act.res_model];

            if (!refresh_ids) {
                return false;
            }
            if (ctl.widget.mode !== 'readonly') {
                return false;
            }

            var active_ids = [];
            if (act.res_id) {
                active_ids.push(act.res_id);
            }

<<<<<<< HEAD
            if (cur_ctl.widget.initialState) {
                active_ids = _.union(
                    active_ids, cur_ctl.widget.initialState.res_ids);
=======
            if (act.env.currentId) {
                active_ids.push(act.env.currentId);
            }
            if (!_.isEmpty(act.env.ids)) {
                active_ids = _.union(active_ids, act.env.ids);
>>>>>>> cec7d8f6
            }
            if (_.intersection(refresh_ids, active_ids)) {
                return true;
            }
        },

        // Refresh controller
        // :param Controller ctl: controlelr to check
        _generic_mixin_refresh_view__do_refresh_ctl: function (ctl) {
            if (ctl && ctl.widget) {
                var old_dis_autofocus = ctl.widget.disableAutofocus;
                if ('disableAutofocus' in ctl.widget) {
                    // In case of it is form view and has 'disableAutofocus'
                    // property, we have to set it to True, to ensure,
                    // that after update form will not scroll to the top.
                    // This helps a lot in case of frequent (1/sec) refresh
                    // events for the model
                    ctl.widget.disableAutofocus = true;
                    ctl.widget.reload().then(function () {
                        ctl.widget.disableAutofocus = old_dis_autofocus;
                    });
                } else {
                    // Otherwise, simply reload widget
                    ctl.widget.reload();
                }
            }
        },

        _generic_mixin_refresh_view__do_refresh: function () {
            var self = this;
            var cur_ctl = self.action_manager.getCurrentController();
            if (self._generic_mixin_refresh_view__do_refresh_check(cur_ctl)) {
                // Refresh current controller
                self._generic_mixin_refresh_view__do_refresh_ctl(cur_ctl);
            }
            var diag_ctl = self.action_manager.currentDialogController;
            if (self._generic_mixin_refresh_view__do_refresh_check(diag_ctl)) {
                // Refresh current dialog controller
                self._generic_mixin_refresh_view__do_refresh_ctl(diag_ctl);
            }
        },

        _generic_mixin_refresh_view_handle: function (message) {
            var self = this;
            var res_model = message.model;
            var res_ids = message.res_ids;

            if (res_model in self._generic_refresh_mixin__pending) {
                self._generic_refresh_mixin__pending[res_model] = _.union(
                    self._generic_refresh_mixin__pending[res_model],
                    res_ids);
            } else {
                self._generic_refresh_mixin__pending[res_model] = res_ids;
            }
            self._generic_refresh_mixin__refresher();
        },

        // The GMRV infix in name is used to avoid possible name conflicts
        onBusGMRVNotification: function (notifications) {
            var self = this;
            _.each(notifications, function (notif) {
                if (notif[0] === 'generic_mixin_refresh_view') {
                    try {
                        self._generic_mixin_refresh_view_handle(notif[1]);
                    } catch (e) {
                        console.log("Cannot refresh view", e);
                    }
                }
            });
        },
    });
});

<|MERGE_RESOLUTION|>--- conflicted
+++ resolved
@@ -61,17 +61,9 @@
                 active_ids.push(act.res_id);
             }
 
-<<<<<<< HEAD
-            if (cur_ctl.widget.initialState) {
+            if (ctl.widget.initialState) {
                 active_ids = _.union(
-                    active_ids, cur_ctl.widget.initialState.res_ids);
-=======
-            if (act.env.currentId) {
-                active_ids.push(act.env.currentId);
-            }
-            if (!_.isEmpty(act.env.ids)) {
-                active_ids = _.union(active_ids, act.env.ids);
->>>>>>> cec7d8f6
+                    active_ids, ctl.widget.initialState.res_ids);
             }
             if (_.intersection(refresh_ids, active_ids)) {
                 return true;

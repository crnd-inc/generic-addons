{
    'name': "Generic Tag",

    'summary': """
        Generic tag management.
    """,

    'author': "Center of Research and Development",
    'website': "https://crnd.pro",

    'category': 'Generic Tags',
<<<<<<< HEAD
    'version': '15.0.2.14.0',
=======
    'version': '14.0.2.15.0',
>>>>>>> 0de4b0fb

    "depends": [
        "base",
    ],

    "data": [
        'security/base_security.xml',
        'security/ir.model.access.csv',
        'views/generic_tag_view.xml',
        'views/generic_tag_category_view.xml',
        'views/generic_tag_model_view.xml',
        'wizard/wizard_manage_tags.xml',
    ],
    'images': ['static/description/banner.png'],
    "installable": True,
    "application": True,
    'license': 'LGPL-3',
}<|MERGE_RESOLUTION|>--- conflicted
+++ resolved
@@ -9,11 +9,7 @@
     'website': "https://crnd.pro",
 
     'category': 'Generic Tags',
-<<<<<<< HEAD
-    'version': '15.0.2.14.0',
-=======
-    'version': '14.0.2.15.0',
->>>>>>> 0de4b0fb
+    'version': '15.0.2.15.0',
 
     "depends": [
         "base",

--- conflicted
+++ resolved
@@ -9,11 +9,7 @@
     'website': "https://crnd.pro",
 
     'category': 'Generic Tags',
-<<<<<<< HEAD
-    'version': '13.0.2.6.1',
-=======
-    'version': '12.0.2.7.0',
->>>>>>> 5a1a83cf
+    'version': '13.0.2.7.0',
 
     "depends": [
         "base",

--- conflicted
+++ resolved
@@ -9,12 +9,8 @@
 from dateutil.relativedelta import relativedelta
 
 from odoo import models, fields, api, exceptions, _
-<<<<<<< HEAD
 from odoo.tools.safe_eval import safe_eval, wrap_module
-=======
-from odoo.tools.safe_eval import safe_eval
 from odoo.osv import expression
->>>>>>> 572e8eed
 
 from ..utils import str_to_datetime
 from ..debug_logger import DebugLogger
@@ -172,25 +168,16 @@
          ('simple_field', 'Simple field'),
          ('related_field', 'Related field'),
          ('current_user', 'Current user'),
-<<<<<<< HEAD
-         ('monetary_field', 'Monetary field')], default='filter', index=True,
-        required=True, tracking=True)
-=======
          ('monetary_field', 'Monetary field'),
          ('find', 'Find & Check')],
         default='filter', index=True,
-        required=True, track_visibility='onchange')
->>>>>>> 572e8eed
+        required=True, tracking=True)
     model_id = fields.Many2one(
         'ir.model', string='Based on model', required=True, index=True,
         ondelete='cascade', help="Choose model to apply condition to")
     based_on = fields.Char(
         related='model_id.model', readonly=True, index=True, store=True,
-<<<<<<< HEAD
-        related_sudo=True, tracking=True)
-=======
-        compute_sudo=True, track_visibility='onchange')
->>>>>>> 572e8eed
+        compute_sudo=True, tracking=True)
     sequence = fields.Integer(
         index=True, default=10, tracking=True,
         help="Conditions with smaller value in this field "
@@ -224,15 +211,9 @@
     # Condition type 'condition' params
     condition_condition_id = fields.Many2one(
         'generic.condition', 'Condition (condition)',
-<<<<<<< HEAD
         ondelete='restrict', tracking=True, auto_join=True,
         help='Link to another condition. Usualy used to get '
              'inversed condition')
-=======
-        ondelete='restrict', track_visibility='onchange', auto_join=True,
-        help='Link to another condition. Usually used to get '
-             'inverse condition')
->>>>>>> 572e8eed
 
     # Condition type 'condition_group' params
     condition_condition_ids = fields.Many2many(
@@ -373,13 +354,8 @@
                                  'integer', 'selection'))],
         tracking=True)
     condition_simple_field_type = fields.Selection(
-<<<<<<< HEAD
-        related='condition_simple_field_field_id.ttype', related_sudo=True,
+        related='condition_simple_field_field_id.ttype', compute_sudo=True,
         string='Field type', readonly=True, tracking=True)
-=======
-        related='condition_simple_field_field_id.ttype', compute_sudo=True,
-        string='Field type', readonly=True, track_visibility='onchange')
->>>>>>> 572e8eed
     condition_simple_field_value_boolean = fields.Selection(
         [('true', 'True'), ('false', 'False')], 'Value',
         tracking=True)
@@ -479,7 +455,7 @@
 
     # Related Records conditions
     condition_find_search_model_id = fields.Many2one(
-        'ir.model', ondelete='cascade', track_visibility='onchange',
+        'ir.model', ondelete='cascade', tracking=True,
         domain=[('transient', '=', False)])
     condition_find_search_model_name = fields.Char(
         related='condition_find_search_model_id.model', readonly=True)
@@ -488,23 +464,23 @@
     condition_find_order_by_field_id = fields.Many2one(
         'ir.model.fields', ondelete='cascade',
         domain="[('store', '=', True)]",
-        track_visibility='onchange')
+        tracking=True)
     condition_find_order_by_direction = fields.Selection(
         [('ASC', 'Ascending'),
          ('DESC', 'Descending')],
-        track_visibility='onchange')
+        tracking=True)
     condition_find_fetch_type = fields.Selection(
         [('first', 'First')],
-        track_visibility='onchange')
+        tracking=True)
     condition_find_if_not_found = fields.Selection(
         [('true', 'Evaluate to True'),
          ('false', 'Evaluate to False')],
-        default='false', track_visibility='onchange')
+        default='false', tracking=True)
     condition_find_check_condition_ids = fields.Many2many(
         'generic.condition',
         'generic_condition_find_check_conditions_rel',
         'parent_id', 'child_id', ondelete='restrict', auto_join=True,
-        track_visibility='onchange')
+        tracking=True)
 
     @api.model
     def default_get(self, field_names):

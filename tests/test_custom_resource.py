from odoo import exceptions
<<<<<<< HEAD
=======
from odoo.tests.common import TransactionCase, post_install, at_install
from odoo.addons.generic_mixin.tests.common import (
    ReduceLoggingMixin
)
>>>>>>> 874e4e1e

from odoo.tests.common import TransactionCase, tagged

<<<<<<< HEAD

@tagged('post_install')
class TestCustomResource(TransactionCase):
=======
@post_install(True)
@at_install(False)
class TestCustomResource(ReduceLoggingMixin, TransactionCase):
>>>>>>> 874e4e1e

    def setUp(self):
        super(TestCustomResource, self).setUp()

        self.env['ir.ui.view'].search([
            ('model', 'not in', list(self.registry.models))
        ]).write({
            'active': False,
        })

    def test_create_custom_resource(self):
        # Create custom resource model
        res_model = self.env['ir.model'].create({
            'name': 'Test Custom Resource',
            'model': 'x_test_custom_resource',
            'is_generic_resource': True,
        })

        self.assertTrue(res_model.is_generic_resource)
        self.assertTrue(res_model.resource_type_id)
        self.assertEqual(res_model.resource_type_id.name, res_model.name)

        # Ensure resource type created for that model
        res_type = res_model.resource_type_id
        self.assertTrue(res_type.exists())

        # Create new  resource
        resource = self.env['x_test_custom_resource'].create({
            'x_name': 'Test',
        })
        self.assertEqual(resource.resource_id.res_type_id, res_type)

        # Try to set is_generic_resource to False
        with self.assertRaises(exceptions.UserError):
            res_model.write({
                'is_generic_resource': False,
            })

        # Delete created model
        res_model.unlink()

        # Ensure type removed
        self.assertFalse(res_type.exists())

    def test_create_custom_resource_change(self):
        # Create custom resource model
        res_model = self.env['ir.model'].create({
            'name': 'Test Custom Resource',
            'model': 'x_test_custom_resource',
        })

        self.assertFalse(res_model.is_generic_resource)
        self.assertFalse(res_model.resource_type_id)

        # Change model to resource
        res_model.is_generic_resource = True

        # Ensure model converted to resource type
        self.assertTrue(res_model.is_generic_resource)
        self.assertTrue(res_model.resource_type_id)
        self.assertEqual(res_model.resource_type_id.name, res_model.name)

        # Ensure resource type created for that model
        res_type = res_model.resource_type_id
        self.assertTrue(res_type.exists())

        # Create new  resource
        resource = self.env['x_test_custom_resource'].create({
            'x_name': 'Test',
        })
        self.assertEqual(resource.resource_id.res_type_id, res_type)

        # Delete created model
        res_model.unlink()

        # Ensure type removed
        self.assertFalse(res_type.exists())

    def test_make_base_model_to_be_resource(self):
        partner_model = self.env['ir.model']._get('res.partner')

        with self.assertRaises(exceptions.UserError):
            partner_model.write({
                'is_generic_resource': True,
            })<|MERGE_RESOLUTION|>--- conflicted
+++ resolved
@@ -1,23 +1,13 @@
 from odoo import exceptions
-<<<<<<< HEAD
-=======
-from odoo.tests.common import TransactionCase, post_install, at_install
+from odoo.tests.common import TransactionCase, tagged
 from odoo.addons.generic_mixin.tests.common import (
     ReduceLoggingMixin
 )
->>>>>>> 874e4e1e
 
-from odoo.tests.common import TransactionCase, tagged
 
-<<<<<<< HEAD
-
+@tagged('-at_install')
 @tagged('post_install')
-class TestCustomResource(TransactionCase):
-=======
-@post_install(True)
-@at_install(False)
 class TestCustomResource(ReduceLoggingMixin, TransactionCase):
->>>>>>> 874e4e1e
 
     def setUp(self):
         super(TestCustomResource, self).setUp()

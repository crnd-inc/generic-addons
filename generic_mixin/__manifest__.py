{
    'name': "Generic Mixin",

    'summary': """
    Technical module with generic mixins, that may help to build other modules
    """,

    'author': "Center of Research and Development",
    'website': "https://crnd.pro",

    'category': 'Technical Settings',
<<<<<<< HEAD
    'version': '14.0.1.50.0',
=======
    'version': '13.0.1.51.0',
>>>>>>> 3bff6500

    # any module necessary for this one to work correctly
    'depends': [
        'base',
        'http_routing',
        'bus',
    ],
    'data': [
        'views/assets.xml',
    ],
    'images': ['static/description/banner.png'],
    'installable': True,
    'application': False,
    'license': 'LGPL-3',
}<|MERGE_RESOLUTION|>--- conflicted
+++ resolved
@@ -9,11 +9,7 @@
     'website': "https://crnd.pro",
 
     'category': 'Technical Settings',
-<<<<<<< HEAD
-    'version': '14.0.1.50.0',
-=======
-    'version': '13.0.1.51.0',
->>>>>>> 3bff6500
+    'version': '14.0.1.51.0',
 
     # any module necessary for this one to work correctly
     'depends': [

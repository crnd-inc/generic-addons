{
    'name': "Generic Location (Geo Localization)",

    'summary': """
        Generic Location (Automaticaly determine geo coordinates
        for location by its address)""",

    'author': "Center of Research and Development",
    'website': "https://crnd.pro",

    'category': 'Generic Location',
<<<<<<< HEAD
    'version': '14.0.1.10.0',
=======
    'version': '13.0.1.11.0',
>>>>>>> baff3a89

    # any module necessary for this one to work correctly
    'depends': [
        'generic_location',
        'base_geolocalize',
        'google_maps_api_js',
    ],

    # always loaded
    'data': [
        'template/template.xml',
        'views/generic_location.xml',
    ],
    # only loaded in demonstration mode
    'demo': [
    ],

    'qweb': [
        'static/src/xml/map_field_widget.xml',
    ],
    'images': ['static/description/banner.png'],
    'installable': True,
    'application': False,
    'license': 'LGPL-3',
}<|MERGE_RESOLUTION|>--- conflicted
+++ resolved
@@ -9,31 +9,22 @@
     'website': "https://crnd.pro",
 
     'category': 'Generic Location',
-<<<<<<< HEAD
-    'version': '14.0.1.10.0',
-=======
-    'version': '13.0.1.11.0',
->>>>>>> baff3a89
+    'version': '14.0.1.11.0',
 
     # any module necessary for this one to work correctly
     'depends': [
         'generic_location',
         'base_geolocalize',
-        'google_maps_api_js',
     ],
 
     # always loaded
     'data': [
-        'template/template.xml',
         'views/generic_location.xml',
     ],
     # only loaded in demonstration mode
     'demo': [
     ],
 
-    'qweb': [
-        'static/src/xml/map_field_widget.xml',
-    ],
     'images': ['static/description/banner.png'],
     'installable': True,
     'application': False,

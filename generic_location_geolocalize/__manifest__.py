--- conflicted
+++ resolved
@@ -9,11 +9,7 @@
     'website': "https://crnd.pro",
 
     'category': 'Generic Location',
-<<<<<<< HEAD
-    'version': '12.0.1.0.6',
-=======
-    'version': '11.0.1.0.7',
->>>>>>> fabfc145
+    'version': '12.0.1.0.7',
 
     # any module necessary for this one to work correctly
     'depends': [

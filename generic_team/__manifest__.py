--- conflicted
+++ resolved
@@ -12,11 +12,7 @@
     'website': "https://crnd.pro",
 
     'category': 'Generic Team',
-<<<<<<< HEAD
-    'version': '15.0.1.14.0',
-=======
-    'version': '14.0.1.14.1',
->>>>>>> 5b72777b
+    'version': '15.0.1.14.1',
 
     "depends": [
         'base',

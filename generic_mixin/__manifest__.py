--- conflicted
+++ resolved
@@ -9,11 +9,7 @@
     'website': "https://crnd.pro",
 
     'category': 'Technical Settings',
-<<<<<<< HEAD
-    'version': '14.0.1.19.0',
-=======
-    'version': '13.0.1.20.0',
->>>>>>> e17f3ada
+    'version': '14.0.1.20.0',
 
     # any module necessary for this one to work correctly
     'depends': [

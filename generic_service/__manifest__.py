{
    'name': "Generic Service",

    'summary': """
        Create and manage service catalog
    """,

    'author': "Center of Research and Development",
    'website': "https://crnd.pro",
    'category': 'Generic Service',
<<<<<<< HEAD
    'version': '15.0.1.24.0',
=======
    'version': '14.0.1.25.0',
>>>>>>> 0005f31e

    # any module necessary for this one to work correctly
    'depends': [
        'mail',
        'generic_mixin',
    ],

    # always loaded
    'data': [
        'security/security.xml',
        'security/ir.model.access.csv',
        'views/generic_service_views.xml',
        'views/generic_service_level_views.xml',
        'views/res_partner_views.xml',
        'views/res_config_settings_view.xml',
        'views/generic_service_group.xml',
        'data/generic_service_default.xml'
    ],
    'demo': [
        'demo/generic_service_group.xml',
        'demo/generic_service_demo.xml',
        'demo/generic_service_level_demo.xml',
        'demo/res_partner.xml',
    ],
    'assets': {
        'web.assets_backend': [
            'generic_service/static/src/scss/service_kanban.scss',
        ],
    },
    'images': ['static/description/banner.png'],
    'installable': True,
    'application': False,
    'license': 'LGPL-3',
}<|MERGE_RESOLUTION|>--- conflicted
+++ resolved
@@ -8,11 +8,7 @@
     'author': "Center of Research and Development",
     'website': "https://crnd.pro",
     'category': 'Generic Service',
-<<<<<<< HEAD
-    'version': '15.0.1.24.0',
-=======
-    'version': '14.0.1.25.0',
->>>>>>> 0005f31e
+    'version': '15.0.1.25.0',
 
     # any module necessary for this one to work correctly
     'depends': [

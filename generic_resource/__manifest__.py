--- conflicted
+++ resolved
@@ -10,11 +10,7 @@
     'website': "https://crnd.pro",
 
     'category': 'Generic Resource',
-<<<<<<< HEAD
-    'version': '15.0.1.45.0',
-=======
-    'version': '14.0.1.47.0',
->>>>>>> 721d5d6f
+    'version': '15.0.1.47.0',
 
     # any module necessary for this one to work correctly
     'depends': [

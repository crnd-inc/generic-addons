{
    "name": "Generic M2O Widget",
<<<<<<< HEAD
    "version": "13.0.1.3.0",
=======
    "version": "12.0.1.4.0",
>>>>>>> 4663a0f2
    "author": "Center of Research and Development",
    "website": "https://crnd.pro",
    "license": "LGPL-3",
    "summary": "Generic Many2one widget",
    'category': 'Web',
    'depends': [
        'web',
    ],
    'data': [
        'web_assets.xml',
    ],
    'images': ['static/description/banner.png'],
    'installable': True,
    'auto_install': False,
    'application': False,
}<|MERGE_RESOLUTION|>--- conflicted
+++ resolved
@@ -1,10 +1,6 @@
 {
     "name": "Generic M2O Widget",
-<<<<<<< HEAD
-    "version": "13.0.1.3.0",
-=======
-    "version": "12.0.1.4.0",
->>>>>>> 4663a0f2
+    "version": "13.0.1.4.0",
     "author": "Center of Research and Development",
     "website": "https://crnd.pro",
     "license": "LGPL-3",

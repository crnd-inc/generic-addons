--- conflicted
+++ resolved
@@ -1,10 +1,6 @@
 {
     "name": "Generic Crypto Utils",
-<<<<<<< HEAD
-    "version": "14.0.0.2.0",
-=======
-    "version": "13.0.0.3.0",
->>>>>>> 9cd06bc9
+    "version": "14.0.0.3.0",
     "author": "Center of Research and Development",
     "website": "https://crnd.pro",
     "license": "LGPL-3",

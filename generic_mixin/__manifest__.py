--- conflicted
+++ resolved
@@ -9,11 +9,7 @@
     'website': "https://crnd.pro",
 
     'category': 'Technical Settings',
-<<<<<<< HEAD
-    'version': '14.0.1.45.0',
-=======
-    'version': '13.0.1.46.0',
->>>>>>> f91fb852
+    'version': '14.0.1.46.0',
 
     # any module necessary for this one to work correctly
     'depends': [

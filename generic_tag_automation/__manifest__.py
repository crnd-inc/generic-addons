--- conflicted
+++ resolved
@@ -7,11 +7,7 @@
     'author': "Center of Research and Development",
     'website': "https://crnd.pro",
     'category': 'Generic Tags',
-<<<<<<< HEAD
-    'version': '12.0.1.0.12',
-=======
-    'version': '11.0.1.0.12',
->>>>>>> 32afbb76
+    'version': '12.0.1.0.13',
 
     "depends": [
         "generic_tag",

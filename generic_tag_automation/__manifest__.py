{
    'name': "Generic Tag (Automation)",

    'summary': """
    """,

    'author': "Center of Research & Development",
    'website': "https://crnd.pro",
    'category': 'Generic Tags',
<<<<<<< HEAD
    'version': '12.0.1.0.6',
=======
    'version': '11.0.1.0.7',
>>>>>>> fabfc145

    "depends": [
        "generic_tag",
        "base_automation",
    ],

    "data": [
        'views/base_automation_view.xml',
    ],
    'images': ['static/description/banner.png'],
    "installable": True,
    "auto_install": True,
    'license': 'LGPL-3',
}<|MERGE_RESOLUTION|>--- conflicted
+++ resolved
@@ -7,11 +7,7 @@
     'author': "Center of Research & Development",
     'website': "https://crnd.pro",
     'category': 'Generic Tags',
-<<<<<<< HEAD
-    'version': '12.0.1.0.6',
-=======
-    'version': '11.0.1.0.7',
->>>>>>> fabfc145
+    'version': '12.0.1.0.7',
 
     "depends": [
         "generic_tag",

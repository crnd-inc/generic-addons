{
    'name': "Generic Mixin",

    'summary': """
    Technical module with generic mixins, that may help to build other modules
    """,

    'author': "Center of Research and Development",
    'website': "https://crnd.pro",

    'category': 'Technical Settings',
<<<<<<< HEAD
    'version': '17.0.1.80.5',
=======
    'version': '16.0.1.81.4',
>>>>>>> a7e854af

    # any module necessary for this one to work correctly
    'depends': [
        'base',
        'http_routing',
        'bus',
    ],
    'data': [
    ],
    #
    'assets': {
        # Disabled refresher during forwardport on v.17.0
        # 'web.assets_backend': [
        #     'generic_mixin/static/src/scss/refresh_view.scss',
        #     'generic_mixin/static/src/js/*.js',
        # ],
    },
    'images': ['static/description/banner.png'],
    'installable': True,
    'application': False,
    'license': 'LGPL-3',
}<|MERGE_RESOLUTION|>--- conflicted
+++ resolved
@@ -9,11 +9,7 @@
     'website': "https://crnd.pro",
 
     'category': 'Technical Settings',
-<<<<<<< HEAD
-    'version': '17.0.1.80.5',
-=======
-    'version': '16.0.1.81.4',
->>>>>>> a7e854af
+    'version': '17.0.1.81.4',
 
     # any module necessary for this one to work correctly
     'depends': [

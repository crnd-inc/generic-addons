{
    'name': "Generic Tag (Purchase)",

    'summary': """
        Generic tag integration with purchase addon
    """,

    'author': "Center of Research and Development",
    'website': "https://crnd.pro",

    'category': 'Generic Tags',
<<<<<<< HEAD
    'version': '12.0.1.1.0',
=======
    'version': '11.0.1.2.0',
>>>>>>> 639a7162

    "depends": [
        "generic_tag",
        "purchase",
    ],

    "data": [
        'data/generic_tag_model.xml',
        'views/purchase_order.xml',
        'views/purchase_order_line.xml',
        'views/generic_tag_purchase.xml'
    ],
    'images': ['static/description/banner.png'],
    "installable": True,
    "auto_install": True,
    'license': 'LGPL-3',
}<|MERGE_RESOLUTION|>--- conflicted
+++ resolved
@@ -9,11 +9,7 @@
     'website': "https://crnd.pro",
 
     'category': 'Generic Tags',
-<<<<<<< HEAD
-    'version': '12.0.1.1.0',
-=======
-    'version': '11.0.1.2.0',
->>>>>>> 639a7162
+    'version': '12.0.1.2.0',
 
     "depends": [
         "generic_tag",

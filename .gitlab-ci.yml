image: registry.crnd.pro/crnd-opensource/docker/odoo-ci-x:16.0-simple

variables:
    SERIES_BRANCH: '16.0'
    ODOO_ADMIN_PASS: admin
    CI_JOB_TOKEN_GIT_HOST: 'gitlab.crnd.pro'

    PIP_CACHE_DIR: "${CI_PROJECT_DIR}/.hidden-pip-cache"

.only-stable-branch: &only_stable_branch
    only:
        - "16.0"

.only-dev-branch: &only_dev_branch
    only:
        - /^16.0-.*$/

.except-auto-commits: &except_auto_commits
    except:
        variables:
            - $CI_COMMIT_MESSAGE =~ /\[CI-AUTO-UPDATE\]/
            - $CI_COMMIT_MESSAGE =~ /Translated using Weblate/

# Disable global cache
cache: {}

.pip_cache: &pip_cache_definition
    cache:
        key: ${CI_JOB_NAME}
        paths:
            - "${PIP_CACHE_DIR}"

stages:
    - static-test
    - test
    - deploy

build_env:
    stage: static-test
    script:
        - pwd
        - whoami
        - odoo-helper --version
        - odoo-helper status --tools-versions --ci-tools-versions
<<<<<<< HEAD
        - echo "Checking branch compatability $CI_COMMIT_BRANCH" && [[ "$CI_COMMIT_BRANCH" =~ ^16.0(-.*)?$ ]]
=======
        - odood --version
        - echo "Checking branch compatability $CI_COMMIT_BRANCH" && [[ "$CI_COMMIT_BRANCH" =~ ^15.0(-.*)?$ ]]
>>>>>>> 5840e420

flake8:
    stage: static-test
    script:
        - odoo-helper lint flake8 .
    <<: *except_auto_commits

pylint:
    stage: static-test
    script:
        - odoo-helper lint pylint .
    <<: *except_auto_commits

stylelint:
    stage: static-test
    script:
        - odoo-helper lint style .
    allow_failure: true
    <<: *except_auto_commits

bandit:
    stage: static-test
    <<: *pip_cache_definition
    before_script:
        - odoo-helper pip install bandit
    script:
        - odoo-helper exec bandit -r .
    <<: *except_auto_commits

check-versions:
    stage: static-test
    script:
        - odoo-helper ci check-versions-git . origin/$SERIES_BRANCH $CI_COMMIT_SHA
    <<: *only_dev_branch
    <<: *except_auto_commits

ensure-changelog:
    stage: static-test
    script:
        - odoo-helper ci ensure-changelog --format md . origin/$SERIES_BRANCH $CI_COMMIT_SHA
    allow_failure: true
    <<: *only_dev_branch
    <<: *except_auto_commits

ensure-icons:
    stage: static-test
    script:
        - odoo-helper ci ensure-icons .
    allow_failure: true
    <<: *only_dev_branch
    <<: *except_auto_commits


tests:
    image: registry.crnd.pro/crnd-opensource/docker/odoo-ci-x:16.0-ci
    stage: test
    <<: *pip_cache_definition
    before_script:
        - odood addons add --single-branch --odoo-requirements=odoo_requirements.txt
        - odood addons link -r .
    script:
<<<<<<< HEAD
        - odoo-helper --use-unbuffer test --coverage --coverage-report --coverage-skip-covered --create-test-db --dir .
=======
        - odood test -t --isw --error-report --coverage --coverage-report --coverage-skip-covered --coverage-fail-under 90 --dir .
>>>>>>> 5840e420
    <<: *except_auto_commits
    coverage: '/^TOTAL\s+\d+\s+\d+\s+(\d+\%)/'

test_installation_no_demo:
    image: registry.crnd.pro/crnd-opensource/docker/odoo-ci-x:15.0-ci
    stage: test
    variables:
        ODOO_DB_NAME: test-db-clean
    <<: *pip_cache_definition
    before_script:
        - sudo apt-get update && sudo apt-get install -y libmagic1
        # TODO: Use Odood here too
        - odoo-helper link .
        - odoo-helper db create $ODOO_DB_NAME
    script:
        - odoo-helper addons install --db "$ODOO_DB_NAME" --dir-r . --show-log-on-error
    <<: *except_auto_commits

migration_tests:
    image: registry.crnd.pro/crnd-opensource/docker/odoo-ci-x:16.0-ci
    stage: test
    variables:
        ODOO_DB_NAME: test-db
    <<: *pip_cache_definition
    before_script:
        - odood addons add --single-branch --odoo-requirements=odoo_requirements.txt
        - odood addons link -f .
    script:
        - odood test -t --migration --isw --error-report --coverage --coverage-report --coverage-skip-covered --coverage-fail-under=90 --dir .
    coverage: '/^TOTAL\s+\d+\s+\d+\s+(\d+\%)/'
    <<: *only_dev_branch
    <<: *except_auto_commits
    allow_failure: true

update_addons_list_and_trans:
    image: registry.crnd.pro/crnd-opensource/docker/odoo-ci-x:16.0-ci
    stage: deploy
    before_script:
        - odoo-helper link .
    script:
        - odoo-helper doc-utils addons-list --installable --sys-name --field name --field license --field version --field summary --field price --format csv . > ./ADDONS.csv
        - odoo-helper doc-utils addons-list --installable --sys-name --field name --field license --field version --field summary --field price --format md . > ./ADDONS.md
        - odoo-helper tr regenerate --lang-file "uk_UA:uk" --lang-file "ru_RU:ru" --lang-file "de_DE:de" --lang-file "fr_FR:fr" --lang-file "lt_LT:lt" --pot --pot-remove-dates --missing-only --pot-update --dir .
        - git add ./ADDONS.csv ./ADDONS.md "*.po" "*.pot"
        - odoo-helper ci push-changes "[CI-AUTO-UPDATE]"
    <<: *only_stable_branch
    <<: *except_auto_commits
    allow_failure: true

.deploy_review_definition: &deploy_review_definition
    stage: deploy
    before_script:
        - ci-review-app init
    script:
        - ci-review-app start
    tags:
        - deploy
        - odoo-review-ci4-shared
        - review-apps


deploy_review_dev:
    <<: *deploy_review_definition
    environment:
        name: review/$CI_COMMIT_REF_NAME
        url: http://$CI_ENVIRONMENT_SLUG-$CI_PROJECT_ID.ci4.crnd.pro
        on_stop: stop_review_dev
        auto_stop_in: 1 week
    <<: *only_dev_branch
    when: manual

deploy_review_stable:
    <<: *deploy_review_definition
    environment:
        name: stable/$CI_COMMIT_REF_NAME
        url: http://$CI_ENVIRONMENT_SLUG-$CI_PROJECT_ID.ci4.crnd.pro
    <<: *only_stable_branch

stop_review_dev:
    stage: deploy
    environment:
        name: review/$CI_COMMIT_REF_NAME
        action: stop
    variables:
        GIT_STRATEGY: none
    script:
        - ci-review-app stop
    when: manual
    tags:
        - deploy
        - odoo-review-ci4-shared
        - review-apps
    <<: *only_dev_branch<|MERGE_RESOLUTION|>--- conflicted
+++ resolved
@@ -42,12 +42,8 @@
         - whoami
         - odoo-helper --version
         - odoo-helper status --tools-versions --ci-tools-versions
-<<<<<<< HEAD
+        - odood --version
         - echo "Checking branch compatability $CI_COMMIT_BRANCH" && [[ "$CI_COMMIT_BRANCH" =~ ^16.0(-.*)?$ ]]
-=======
-        - odood --version
-        - echo "Checking branch compatability $CI_COMMIT_BRANCH" && [[ "$CI_COMMIT_BRANCH" =~ ^15.0(-.*)?$ ]]
->>>>>>> 5840e420
 
 flake8:
     stage: static-test
@@ -109,16 +105,12 @@
         - odood addons add --single-branch --odoo-requirements=odoo_requirements.txt
         - odood addons link -r .
     script:
-<<<<<<< HEAD
-        - odoo-helper --use-unbuffer test --coverage --coverage-report --coverage-skip-covered --create-test-db --dir .
-=======
         - odood test -t --isw --error-report --coverage --coverage-report --coverage-skip-covered --coverage-fail-under 90 --dir .
->>>>>>> 5840e420
     <<: *except_auto_commits
     coverage: '/^TOTAL\s+\d+\s+\d+\s+(\d+\%)/'
 
 test_installation_no_demo:
-    image: registry.crnd.pro/crnd-opensource/docker/odoo-ci-x:15.0-ci
+    image: registry.crnd.pro/crnd-opensource/docker/odoo-ci-x:16.0-ci
     stage: test
     variables:
         ODOO_DB_NAME: test-db-clean
